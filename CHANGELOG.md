--- conflicted
+++ resolved
@@ -10,11 +10,7 @@
 * After May 31, 2023, Ubuntu 18.04 will reach end of life. AKS will continue to update the host OS from Canonical into the Kubernetes 1.24 VHD images. Customers will not receive daily security updates from Canonical past the end of May, but will be able to consume those through a node image update only.
 * Each Kubernetes version is supported for 12 months. After 12 months, the minor version will shift to platform support only. Our new [platform support policy](https://learn.microsoft.com/azure/aks/supported-kubernetes-versions?tabs=azure-cli#platform-support-policy) provides customers with Azure infrastructure support while the cluster is in an n-3 version (where n is the latest supported AKS GA minor version). Platform support does not include anything related to Kubernetes functionality and components, but provides customers with additional support beyond what was previously provided for unsupported versions.
 * Unattended Upgrades are disabled on Azure Linux when running on a NVIDIA GPU enabled VM sizes.
-<<<<<<< HEAD
-* [SecurityPatch OS Servicing channel](https://learn.microsoft.com/en-us/azure/aks/auto-upgrade-node-image) is not supported on Azure Linux when running on NVIDIA GPU enabled VM sizes.
-=======
 * [SecurityPatch OS Servicing channel](https://learn.microsoft.com/azure/aks/auto-upgrade-node-image) is not supported on Azure Linux when running on NVIDIA GPU enabled VM sizes.
->>>>>>> bc151917
 * Windows2019 will be retired in Kubernetes v1.33 and above (ETA March 2026). Customers should [upgrade to Windows2022](https://learn.microsoft.com/azure/aks/upgrade-windows-2019-2022).
 
 ### Release notes
