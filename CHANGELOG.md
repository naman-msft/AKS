# Azure Kubernetes Service Changelog

## Release 2022-12-04

Monitor the release status by regions at [AKS-Release-Tracker](https://releases.aks.azure.com/).

### Announcements

* AKS is retiring `v1.22.x` on this (December 4th) release. Please [upgrade](https://learn.microsoft.com/azure/aks/upgrade-cluster?tabs=azure-cl) your clusters to `v1.23` or (preferably) above.
* On this release (December 4th 2022), AKS is updating all patches on supported Kubernetes versions. This means that the oldest patch version on a supported minor version will be deprecated. Read more about AKS versioning and our policy [here](https://learn.microsoft.com/azure/aks/supported-kubernetes-versions?tabs=azure-cli#kubernetes-version-support-policy).
* Some AKS labels are being deprecated with the Kubernetes 1.26 release in January. Update your AKS labels to the recommended substitutions. See more information on label deprecations and how to update your labels in the [Use labels in an AKS cluster](https://docs.microsoft.com/azure/aks/use-labels) documentation. 
* AKS begins pod security policy deprecation on 2022-11-01 API. The [pod security policy](https://learn.microsoft.com/azure/aks/use-pod-security-policies) will be removed completely on 2023-06-01 API with AKS 1.25 version or higher. You can migrate pod security policy to [pod security admission controller](https://learn.microsoft.com/azure/aks/use-psa) before the deprecation deadline.
* Azure NAT gateways do not support IPv6 and therefore cannot be used with dual-stack clusters as the cluster would not have a valid IPv6 outbound connection.
<<<<<<< HEAD
* [AKS clusters with Calico enabled](https://github.com/Azure/AKS/issues/3394) should not upgrade to Kubernetes v1.25.
=======
* [AKS clusters with Calico enabled](https://github.com/Azure/AKS/issues/3315) should not upgrade to Kubernetes v1.25 preview.
>>>>>>> 6228bd33
* Starting Kubernetes v1.25 two in-tree driver persistent volumes types kubernetes.io/azure-disk, kubernetes.io/azure-file are deprecated and will no longer be supported. Removal of these drivers following its deprecation is not currently planned but all users should migrate as soon as possible to the corresponding persistent volume types, disk.csi.azure.com and file.csi.azure.com respectively. See how [here](https://learn.microsoft.com/azure/aks/csi-storage-drivers#migrate-custom-in-tree-storage-classes-to-csi)

### Release notes

* Features
  * Kubernetes 1.25 is now Generally available. 1.25.4 patch version was added
    * Ubuntu 22.04 for AMD and ARM64 architectures will be the default host.
    * Windows Server 2022 will be the default Windows host. Important, old windows 2019 containers will not work on windows server 2022 hosts.
* Preview Features
  * In Azure CNI powered by Cilium clusters, AKS now sets prometheus.io/port and prometheus.io/scrape annotations on the cilium-operator deployment as well as the prometheus container ports on the cilium and cilium operator manifests.
* Behavior Changes
  * AKS now provides a `kubernetes.azure.com/dedicated-host-group=<HOST GROUP ID>` label for nodes in an Azure Dedicated Host Group.
  * App Gateway Ingress Controller (AGIC) addon memory limit increased to 600 Mi to address to adjust for resourcing in clusters with large pod/secret counts.
  * The only allowed operation that can be performed on a stopped cluster is starting the cluster.
* Bug Fixes
  * Fixed and issue with cluster updates after a failed cluster start getting stuck.
  * AKS will have Accelerated Networking turned off in Azure Dedicated Host nodepools as Azure Dedicated Host placement currently doesn't correctly account for Accelerated Networking capable SKUs at the moment.
  * Fixed IPv6 casing mismatch between azure network provider and AKS.  
* Component Updates
  * Azure Monitor Container Insights updated to version [ciprod12032022-c9f3dc30](https://github.com/microsoft/Docker-Provider/blob/ci_prod/ReleaseNotes.md#12032022--)
  * AKS Ubuntu 18.04 image has been updated to [AKSUbuntu-1804-2022.12.19](vhd-notes/aks-ubuntu/AKSUbuntu-1804/2022.12.19.txt).
  * AKS Ubuntu 22.04 image has been updated to [AKSUbuntu-2204-2022.12.19](vhd-notes/aks-ubuntu/AKSUbuntu-2204/2022.12.19.txt).
  * AKS Mariner image has been updated to [AKSMariner-2022.12.19](vhd-notes/AKSMariner/2022.12.19.txt).

## Release 2022-11-27

Monitor the release status by regions at [AKS-Release-Tracker](https://releases.aks.azure.com/).

### Announcements

* AKS is retiring `v1.22.x` on December 4th 2022. Please [upgrade](https://learn.microsoft.com/azure/aks/upgrade-cluster?tabs=azure-cl) your clusters to `v1.23` and above.
* On December 4th 2022, AKS is updating all patch's on supported Kubernetes versions. This means that the oldest patch version on a supported minor version will be deprecated. Read more about AKS versioning and our policy [here](https://learn.microsoft.com/azure/aks/supported-kubernetes-versions?tabs=azure-cli#kubernetes-version-support-policy).
* Some AKS labels are being deprecated with the Kubernetes 1.26 release. Update your AKS labels to the recommended substitutions. See more information on label deprecations and how to update your labels in the [Use labels in an AKS cluster](https://docs.microsoft.com/azure/aks/use-labels) documentation. 
* AKS begins pod security policy deprecation on 2022-11-01 API. The [pod security policy](https://learn.microsoft.com/azure/aks/use-pod-security-policies) will be removed completely on 2023-06-01 API with AKS 1.25 version or higher. You can migrate pod security policy to [pod security admission controller](https://learn.microsoft.com/azure/aks/use-psa) before the deprecation deadline.
* Azure NAT gateways do not support IPv6 and therefore cannot be used with dual-stack clusters as the cluster would not have a valid IPv6 outbound connection.
* [AKS clusters with Calico enabled](https://github.com/Azure/AKS/issues/3315) should not upgrade to Kubernetes v1.25 preview.
* Starting Kubernetes v1.25 two in-tree driver persistent volumes won't be supported in AKS : kubernetes.io/azure-disk, kubernetes.io/azure-file. 

### Release notes

* Behavior Changes
  * Creation, Upgrade operations of PSP-enabled cluster if k8s version is v1.25 or above will no longer be allowed. 
  * Updated Calico to v3.23.3 when Kubernetes version is greater than or equal to v1.25.0.
* Bug Fixes
  * Fixed an issue in Kubernetes 1.24+ with dual-stack clusters causing apiserver to crash if the cluster has IPv6 listed first in the serviceCIDRs property.
* Component Updates
  * Update AKS Windows image versions to [17763.3650.221110](vhd-notes/AKSWindows/2019/17763.3650.221110.txt) for WS2019 and to [20348.1249.221110](vhd-notes/AKSWindows/2022/20348.1249.221110.txt) for WS2022 with the Windows security patch in Nov 2022. It contains an important bug fix for the hns crash issue.
  * AKS Ubuntu 18.04 image has been updated to [AKSUbuntu-1804-2022.11.12](vhd-notes/aks-ubuntu/AKSUbuntu-1804/2022.11.12.txt).
  * AKS Ubuntu 22.04 image has been updated to [AKSUbuntu-2204-2022.11.12](vhd-notes/aks-ubuntu/AKSUbuntu-2204/2022.11.12.txt).
  * AKS Mariner image has been updated to [AKSMariner-2022.11.12](vhd-notes/AKSMariner/2022.11.12.txt).

## Release 2022-11-06

Monitor the release status by regions at [AKS-Release-Tracker](https://releases.aks.azure.com/).

### Announcements

* AKS is retiring `v1.22.x` on December 4th 2022. Please [upgrade](https://learn.microsoft.com/azure/aks/upgrade-cluster?tabs=azure-cl) your clusters to `v1.23` and above.
* On December 4th 2022, AKS is updating all patch's on supported Kubernetes versions. This means that the oldest patch version on a supported minor version will be deprecated. Read more about AKS versioning and our policy [here](https://learn.microsoft.com/azure/aks/supported-kubernetes-versions?tabs=azure-cli#kubernetes-version-support-policy).
* Some AKS labels are being deprecated with the Kubernetes 1.26 release. Update your AKS labels to the recommended substitutions. See more information on label deprecations and how to update your labels in the [Use labels in an AKS cluster](https://docs.microsoft.com/azure/aks/use-labels) documentation. 
* AKS begins pod security policy deprecation on 2022-11-01 API. The [pod security policy](https://learn.microsoft.com/azure/aks/use-pod-security-policies) will be removed completely on 2023-06-01 API with AKS 1.25 version or higher. You can migrate pod security policy to [pod security admission controller](https://learn.microsoft.com/azure/aks/use-psa) before the deprecation deadline.
* Azure NAT gateways do not support IPv6 and therefore cannot be used with dual-stack clusters as the cluster would not have a valid IPv6 outbound connection.
* [AKS clusters with Calico enabled](https://github.com/Azure/AKS/issues/3315) should not upgrade to Kubernetes v1.25 preview.

### Release notes

* Features
  * [Azure Blob storage Container Storage Interface (CSI) driver](https://learn.microsoft.com/azure/aks/azure-blob-csi) is now generally available.
* Preview Features
  * [Updating SSH key on existing AKS cluster](https://learn.microsoft.com/azure/aks/node-access#update-ssh-key-on-an-existing-aks-cluster-preview) is now public preview.
* Security Disclosures
  * [CVE-2022-3162](https://github.com/Azure/AKS/issues/3326)
  * [CVE-2022-3294](https://github.com/Azure/AKS/issues/3327)
  * [CVE-2022-3602 and CVE-2022-3786](https://github.com/Azure/AKS/issues/3299)
* Behavior Changes
  * The OSM add-on now includes horizontal pod autoscaling for the osm-injector pod with a minimum of 2 replicas, maximum of 10. The resources for the injector pod has also been increased so request memory is now 128 MB and limit memory is now 500 MB.
* Bug Fixes
  * Fix issue that would cause a Cluster Stop operation to become stuck.
* Component Updates
  * Update Azure CNI to [v1.4.35](https://github.com/Azure/azure-container-networking/releases/tag/v1.4.35)
  * Update AKS Windows image versions to [17763.3650.221110](vhd-notes/AKSWindows/2019/17763.3650.221110.txt) for WS2019 and to [20348.1249.221110](vhd-notes/AKSWindows/2022/20348.1249.221110.txt) for WS2022 with the Windows security patch in Nov 2022. It contains an important bug fix for the hns crash issue.
  * AKS Ubuntu 18.04 image has been updated to [AKSUbuntu-1804-2022.11.01](vhd-notes/aks-ubuntu/AKSUbuntu-1804/2022.11.01.txt).
  * AKS Ubuntu 22.04 image has been updated to [AKSUbuntu-2204-2022.11.01](vhd-notes/aks-ubuntu/AKSUbuntu-2204/2022.11.01.txt).
  * AKS Mariner image has been updated to [AKSMariner-2022.11.01](vhd-notes/AKSMariner/2022.11.01.txt).


## Release 2022-10-30

Monitor the release status by regions at [AKS-Release-Tracker](https://releases.aks.azure.com/).

### Announcements

* AKS is retiring `v1.22.x` on December 4th 2022. Please [upgrade](https://learn.microsoft.com/azure/aks/upgrade-cluster?tabs=azure-cl) your clusters to `v1.23` and above.
* Some AKS labels are being deprecated with the Kubernetes 1.26 release. Update your AKS labels to the recommended substitutions. See more information on label deprecations and how to update your labels in the [Use labels in an AKS cluster](https://docs.microsoft.com/azure/aks/use-labels) documentation. `beta.kubernetes.io/arch=` and `beta.kubernetes.io/os=`  are still applied by kubelet in kubernetes code.
* AKS will be enforcing the de-allocated clusters [policy](https://learn.microsoft.com/azure/aks/support-policies#stopped-or-de-allocated-clusters) which specifies that manually de-allocating clusters renders the cluster out of support. Starting November 1, 2022 clusters with zero nodes will be stopped after 30 days.


### Release notes

* Preview Features
  * Kubernetes version 1.25 has been released in public preview for AKS and is rolling out to all region. We support Kubernetes 1.25.2.
    * Ubuntu 22.04 for AMD and ARM64 architectures will be the default host.
    * Windows Server 2022 will be the default Windows host. Important, old windows 2019 containers will not work on windows server 2022 hosts.
* Bug Fixes
  * Updated the AKS WS2022 images with 2022.10C. This update addresses an issue that causes Host Network Service to stop working, creating traffic interruptions. This fix will also be included in the AKS Windows2019 images with 2022.11B. Please see the release notes in https://github.com/Azure/AgentBaker/pull/2380 .
* Behavior Changes
  * AKS plans to disable "JobTrackingWithFinalizers" APISever feature for k8s version "1.23" in all regions. There is a bug in this feature. 1.23 by default turned on the feature and 1.24+ turned it off.
  * The fields Cloud, Environment, UnderlayClass, and UnderlayName will no longer be available in customers' log analytics workspaces.
  * The container runtime for Ubuntu VHDs now only depends on VHD version, not Kubernetes version. For supported Kubernetes versions < 1.24, this may imply an upgrade. The latest containerd version for all Ubuntu nodes will now be 1.6
* Component Updates
  * AKS Ubuntu 18.04 image has been updated to [AKSUbuntu-1804-2022.10.24](vhd-notes/aks-ubuntu/AKSUbuntu-1804/2022.10.24.txt).
  * AKS Ubuntu 22.04 image has been updated to [AKSUbuntu-2204-2022.10.24](vhd-notes/aks-ubuntu/AKSUbuntu-2204/2022.10.24.txt).
  * AKS Mariner image has been updated to [AKSMariner-2022.10.24](vhd-notes/AKSMariner/2022.10.24.txt).
  * AKS Windows 2022 image has been updated to [20348.1194.221026](vhd-notes/AKSWindows/2022/20348.1194.221026.txt).


## Release 2022-10-23

Monitor the release status by regions at [AKS-Release-Tracker](https://releases.aks.azure.com/).

### Announcements

* AKS is retiring `v1.22.x` on December 4th 2022. Please [upgrade](https://learn.microsoft.com/azure/aks/upgrade-cluster?tabs=azure-cl) your clusters to `v1.23` and above.
* Starting with Kubernetes 1.25, the following changes will be made default:
  * Ubuntu 22.04 for x86, AMD and ARM64 architectures will be the default host.
* Some AKS labels are being deprecated with the Kubernetes 1.26 release. Update your AKS labels to the recommended substitutions. See more information on label deprecations and how to update your labels in the [Use labels in an AKS cluster](https://docs.microsoft.com/azure/aks/use-labels) documentation. `beta.kubernetes.io/arch=` and `beta.kubernetes.io/os=`  are still applied by kubelet in kubernetes code.
* Docker is no longer supported as a container runtime on Windows. Follow these [steps](https://docs.microsoft.com/azure/aks/learn/quick-windows-container-deploy-cli#:~:text=Upgrade%20an%20existing%20Windows%20Server%20node%20pool%20to%20containerd) in our documentation to upgrade your Kubernetes cluster to change your container runtime to containerd.
* Kubernetes 1.25 is in preview. We support Kubernetes 1.25.2.
* AKS will be enforcing the de-allocated clusters [policy](https://learn.microsoft.com/azure/aks/support-policies#stopped-or-de-allocated-clusters) which specifies that manually de-allocating clusters renders the cluster out of support. Starting November 1, 2022 clusters with zero nodes will be stopped after 30 days.
* Virtual Node is supported in [these](https://github.com/virtual-kubelet/azure-aci/blob/master/provider/aci.go) additional regions.

### Release notes

* Behavior Changes
  * The cpu limits for cloud-node-manager, csi drivers, and kube-proxy have been removed.
  * Fixed a bug to disallow cluster creation where both AAD and local accounts are disabled.  
  * Fixed bug where when a cluster is updated, it triggers a reconcile cluster operation which will remove the setting  aks-vnet -> subnet -> service endpoints  which is set by csi driver when provisioning volume using NFS protocol.

* Component Updates
  * Updated [workload identity image](https://github.com/Azure/azure-workload-identity/releases) to v0.14.0.
  * AKS Ubuntu 18.04 image has been updated to [AKSUbuntu-1804-2022.10.17](vhd-notes/aks-ubuntu/AKSUbuntu-1804/2022.10.17.txt).
  * AKS Windows 2019 image has been updated to [17763.3534.221019](vhd-notes/AKSWindows/2019/17763.3534.221019.txt). 
  * AKS Windows 2022 image has been updated to [20348.1131.221019](vhd-notes/AKSWindows/2022/20348.1131.221019.txt).

## Release 2022-10-16

Monitor the release status by regions at [AKS-Release-Tracker](https://releases.aks.azure.com/).

### Announcements

* AKS is retiring `v1.22.x` on December 4th 2022. Please upgrade your clusters to `v1.23` and above.
* Starting with Kubernetes 1.25, the following changes will be made default:
  * Ubuntu 22.04 for x86, AMD and ARM64 architectures will be the default host.
* Some AKS labels are being deprecated with the Kubernetes 1.26 release. Update your AKS labels to the recommended substitutions. See more information on label deprecations and how to update your labels in the [Use labels in an AKS cluster](https://docs.microsoft.com/azure/aks/use-labels) documentation. `beta.kubernetes.io/arch=` and `beta.kubernetes.io/os=`  are still applied by kubelet in kubernetes code.
* Docker is no longer supported as a container runtime on Windows. Follow these [steps](https://docs.microsoft.com/azure/aks/learn/quick-windows-container-deploy-cli#:~:text=Upgrade%20an%20existing%20Windows%20Server%20node%20pool%20to%20containerd) in our documentation to upgrade your Kubernetes cluster to change your container runtime to containerd.

### Release notes

* Features
  * [OIDC Issuer](https://learn.microsoft.com/en-us/azure/aks/cluster-configuration#oidc-issuer) is now Generally Available.
* Behavior Changes
  * The CPU limits for `cloud-node-manager` has been removed.
  * OMSAgent resources will be renamed to [`ama-logs`](https://techcommunity.microsoft.com/t5/azure-monitor-status-archive/name-update-for-agent-and-associated-resources-in-azure-monitor/ba-p/3576810).
* Component Updates
  * `ip-masq-agent-v2` has been updated to [v0.1.5](https://github.com/Azure/ip-masq-agent-v2/releases/tag/v0.1.5), which includes the usage of a distroless-iptables image and a reduction in image size from 75.4MB to 34.2MB.
  * AKS Ubuntu 18.04 image has been updated to [AKSUbuntu-1804-2022.10.12](vhd-notes/aks-ubuntu/AKSUbuntu-1804/2022.10.12.txt)
  * AKS Windows 2019 image has been updated to [17763.3532.221012](vhd-notes/AKSWindows/2019/17763.3532.221012.txt) 
  * AKS Windows 2022 image has been updated to [20348.1129.221012](vhd-notes/AKSWindows/2022/20348.1129.221012.txt)

  
## Release 2022-10-09

Monitor the release status by regions at [AKS-Release-Tracker](https://releases.aks.azure.com/).

### Announcements

* Starting with Kubernetes 1.25, the following changes will be made default:
  * Ubuntu 22.04 for x86, AMD and ARM64 architectures will be the default host.
* Some AKS labels are being deprecated with the Kubernetes 1.26 release. Update your AKS labels to the recommended substitutions. See more information on label deprecations and how to update your labels in the [Use labels in an AKS cluster](https://docs.microsoft.com/azure/aks/use-labels) documentation. `beta.kubernetes.io/arch=` and `beta.kubernetes.io/os=`  are still applied by kubelet in kubernetes code.
* Docker is no longer supported as a container runtime on Windows. Follow these [steps](https://docs.microsoft.com/azure/aks/learn/quick-windows-container-deploy-cli#:~:text=Upgrade%20an%20existing%20Windows%20Server%20node%20pool%20to%20containerd) in our documentation to upgrade your Kubernetes cluster to change your container runtime to containerd.

### Release notes


* Features
  * [AKS 5000 Node limit per cluster](https://learn.microsoft.com/en-us/azure/aks/operator-best-practices-run-at-scale) is now Generally Available.
  * [Confidential VM Node Pool](https://learn.microsoft.com/en-us/azure/aks/use-cvm) on AKS is now Generally Available.
  * [Event Grid](https://learn.microsoft.com/en-US/Azure/event-grid/event-schema-aks?tabs=event-grid-event-schema) integration with AKS is now Generally Available.
* Preview Features
  * [Azure AD Workload Identity](https://learn.microsoft.com/en-us/azure/aks/workload-identity-overview), integrated with the Kubernetes native capabilities to federated with Azure AD, is now in Public Preview.
  * [Azure Kubernetes Fleet Manager](https://learn.microsoft.com/en-us/azure/kubernetes-fleet/overview) is now in Public Preview.
  * [Kubernetes Apps on Azure MarketPlace](https://techcommunity.microsoft.com/t5/apps-on-azure-blog/releasing-kubernetes-apps-offer-in-microsoft-cloud-marketplace/ba-p/3650628) is now in Public Preview.
* Fixes
  * Hotfixes on v1.24.3 and v1.24.6 for [Windows BUG] (https://github.com/Azure/AKS/issues/3246) has been published to all regions. You can check the k8s package version in C:\AzureData\CustomDataSetupScript.log. If neither v1.24.3-hotfix.20221006-1int.zip nor v1.24.6-hotfix.20221006-1int.zip are used, you need to upgrade your clusters or create new Windows agent pools to get the fix.
  * Fixed a bug where an AKS FIPS node may become a non-FIPS node after unattended upgrade and reboot.
  * Hotfixed a bug where we double counted windows vms in subnet size validation.
* Behavior Changes
  * Added pid.available<2000 to kubelet flag --eviction-hard, making the effective number of allocatable PIDs = kernel.pid_max - 2000 [eviction-signals](https://kubernetes.io/docs/concepts/scheduling-eviction/node-pressure-eviction/#eviction-signals)
* Component Updates
  * CNI plugin updated to version [v1.1.1](https://github.com/containernetworking/plugins/releases/tag/v1.1.1).
  * Virtual-Node updated to version 1.4.5.
  * Updated Azure Disk CSI Driver to [v1.23.0](https://github.com/kubernetes-sigs/azuredisk-csi-driver/releases/tag/v1.23.0) , Azure File CSI Driver to [v1.22.0](https://github.com/kubernetes-sigs/azurefile-csi-driver/releases/tag/v1.22.0) 
  * AKS Ubuntu 18.04 image updated to [AKSUbuntu-1804-2022.10.03](vhd-notes/aks-ubuntu/AKSUbuntu-1804/2022.10.03.txt)

## Release 2022-10-02

Monitor the release status by regions at [AKS-Release-Tracker](https://releases.aks.azure.com/).

### Announcements

* Draft is looking to get feedback. If you have used Draft or are interested in Draft, please click [here](https://github.com/Azure/draft/issues/140) to start a conversation with the AKS team.
* Starting with Kubernetes 1.25, the following changes will be made default:
  * Ubuntu 22.04 for x86, AMD and ARM64 architectures will be the default host.
* Some AKS labels are being deprecated with the Kubernetes 1.26 release. Update your AKS labels to the recommended substitutions. See more information on label deprecations and how to update your labels in the [Use labels in an AKS cluster](https://docs.microsoft.com/azure/aks/use-labels) documentation. `beta.kubernetes.io/arch=` and `beta.kubernetes.io/os=`  are still applied by kubelet in kubernetes code.
* Docker is no longer supported as a container runtime on Windows. Follow these [steps](https://docs.microsoft.com/azure/aks/learn/quick-windows-container-deploy-cli#:~:text=Upgrade%20an%20existing%20Windows%20Server%20node%20pool%20to%20containerd) in our documentation to upgrade your Kubernetes cluster to change your container runtime to containerd.

### Release notes

* Preview Features
  * Cluster snapshot and cluster pinning is now released in [public preview](https://learn.microsoft.com/azure/aks/managed-cluster-snapshot), allowing you to easily save cluster configurations and apply them to other clusters.
  * Vertical Pod Autoscaling is now released in [public preview](https://learn.microsoft.com/azure/aks/vertical-pod-autoscaler). VPA allows you to automatically set resource requests and limits on containers per workload based on past usage.
* Bugs
  * **Bug**: A bug has been found in Windows clusters that have been upgraded to K8s v1.24 that causes external VIP load balancing rules to reference endpoints that no longer exist. The AKS team has rolled out a block on all upgrades to K8s version 1.24 for Windows cluster as we wait for a fix from Windows upstream.
* Component Updates
  * Windows Azure CNI updated to version v1.4.35.
  * Microsoft Defender low-level-collector image updated to v1.3.57.
  * AKS Ubuntu 18.04 image updated to [AKSUbuntu-1804-2022.09.27](vhd-notes/aks-ubuntu/AKSUbuntu-1804/2022.09.27.txt)

## Release 2022-09-25

Monitor the release status by regions at [AKS-Release-Tracker](https://releases.aks.azure.com/).

### Announcements

* Draft is looking to get feedback. If you have used Draft or are interested in Draft, please click [here](https://github.com/Azure/draft/issues/140) to start a conversation with the AKS team.
* Starting with Kubernetes 1.25, the following changes will be made default:
  * Ubuntu 22.04 for x86, AMD and ARM64 architectures will be the default host.
  * Kubernetes 1.21 version has been deprecated as of July 31st, 2022. See [documentation](https://docs.microsoft.com/azure/aks/upgrade-cluster?tabs=azure-cli) on how to upgrade your cluster.
* Some AKS labels are being deprecated with the Kubernetes 1.25 release. Update your AKS labels to the recommended substitutions. See more information on label deprecations and how to update your labels in the [Use labels in an AKS cluster](https://docs.microsoft.com/azure/aks/use-labels) documentation.
* Docker is no longer supported as a container runtime on Windows. Follow these [steps](https://docs.microsoft.com/azure/aks/learn/quick-windows-container-deploy-cli#:~:text=Upgrade%20an%20existing%20Windows%20Server%20node%20pool%20to%20containerd) in our documentation to upgrade your Kubernetes cluster to change your container runtime to containerd.

### Release notes

* Features
  * New Kubernetes patch versions released. Kubernetes 1.22.15, 1.23.12 and 1.24.6.
  * Nodepool snapshots can now work across regions.
* Preview Features
  * THe AKS maintenance window can now also be set centrally via [Azure maintenance windows](https://learn.microsoft.com/azure/aks/aks-planned-maintenance-weekly-releases).
* Behavior Changes
  * AKS no longer uses `beta.kubernetes.io/os`, `failure-domain.beta.kubernetes.io/zone` labels in its managed components. `kubernetes.io/os` and `topology.kubernetes.io/zone` will be used instead, respectively.
  * An additional tag `aks-managed-private-dns-zone-mode:none` will be added to the nodes on private cluster scenarios when the cluster is using 'none' private DNS zone.
* Bug Fixes
  * Fixed KMS error message to clarify when Key Vault has connectivity blocked.
  * Fixed issue with Availability Set-based clusters where node IPs were double counted when performing available IP validations.
* Component Updates
  * Cloud Controller Manager updated to v1.24.7, v1.23.20 and v1.1.23 (for 1.22 and lower) for the respective kubernetes minor versions.
  * AKS Ubuntu 18.04 image updated to [AKSUbuntu-1804-2022.09.22](vhd-notes/aks-ubuntu/AKSUbuntu-1804/2022.09.22.txt)

## Release 2022-09-18

Monitor the release status by regions at [AKS-Release-Tracker](http://aka.ms/aks/release-tracker).

### Announcements

* Draft is looking to get feedback. If you have used Draft or are interested in Draft, please click [here](https://github.com/Azure/draft/issues/140) to start a conversation with the AKS team.
* Starting with Kubernetes 1.25, the following changes will be made default:
  * Ubuntu 22.04 for x86, AMD and ARM64 architectures will be the default host.
  * Kubernetes 1.21 version has been deprecated as of July 31st, 2022. See [documentation](https://docs.microsoft.com/azure/aks/upgrade-cluster?tabs=azure-cli) on how to upgrade your cluster.
* Some AKS labels have been deprecated with the Kubernetes 1.24 release. Update your AKS labels to the recommended substitutions. See more information on label deprecations and how to update your labels in the [Use labels in an AKS cluster](https://docs.microsoft.com/azure/aks/use-labels) documentation.
* Docker is no longer supported as a container runtime on Windows. Follow these [steps](https://docs.microsoft.com/azure/aks/learn/quick-windows-container-deploy-cli#:~:text=Upgrade%20an%20existing%20Windows%20Server%20node%20pool%20to%20containerd) in our documentation to upgrade your Kubernetes cluster to change your container runtime to containerd.

### Release notes

* Features
  * Windows Server 2022 is now GA on AKS. Take a look at our [documentation](https://learn.microsoft.com/en-us/azure/aks/upgrade-windows-2019-2022) for guidance on upgrading your workloads from Windows Server 2019 to 2022 and adding new Windows Server 2022 nodepools. Windows Server 2019 will remain default for nodepool creation until kubernetes 1.25. Important, old windows 2019 containers will not work on windows server 2022 hosts.
* Component Updates
  * Virtual Kubelet component of AKS Virtual Nodes was updated to v1.4.4 from v1.4.1 [vk1.4.4](https://github.com/virtual-kubelet/azure-aci/commit/b28784ae5d0d70919357676fda2814bd793de91c).
  * AKS Windows 2019 image has been updated to [17763.3406.220913](vhd-notes/AKSWindows/2019/17763.3406.220913.txt)
  * AKS Windows 2022 image has been updated to [20348.1006.220913](vhd-notes/AKSWindows/2022/20348.1006.220913.txt)
  * AKS Ubuntu 18.04 image updated to [AKSUbuntu-1804-2022.09.13](vhd-notes/aks-ubuntu/AKSUbuntu-1804/2022.09.13.txt)

## Release 2022-09-11

Monitor the release status by regions at [AKS-Release-Tracker](http://aka.ms/aks/release-tracker).

### Announcements

* Draft is looking to get feedback. If you have used Draft or are interested in Draft, please click [here](https://github.com/Azure/draft/issues/140) to start a conversation with the AKS team.
* Starting with Kubernetes 1.25, the following changes will be made default:
  * Ubuntu 22.04 for x86, AMD and ARM64 architectures will be the default host.
  * Windows Server 2022 will be the default Windows host. Important, old windows 2019 containers will not work on windows server 2022 hosts.
  * Azure Cloud Provider for Azure will use [v1.25](https://cloud-provider-azure.sigs.k8s.io/blog/2022/09/05/v1.25.0/)
* Kubernetes 1.21 version has been deprecated as of July 31st, 2022. See [documentation](https://docs.microsoft.com/azure/aks/upgrade-cluster?tabs=azure-cli) on how to upgrade your cluster.
* Some AKS labels have been deprecated with the Kubernetes 1.24 release. Update your AKS labels to the recommended substitutions. See more information on label deprecations and how to update your labels in the [Use labels in an AKS cluster](https://docs.microsoft.com/azure/aks/use-labels) documentation.
* Docker is no longer supported as a container runtime on Windows. Follow these [steps](https://docs.microsoft.com/azure/aks/learn/quick-windows-container-deploy-cli#:~:text=Upgrade%20an%20existing%20Windows%20Server%20node%20pool%20to%20containerd) in our documentation to upgrade your Kubernetes cluster to change your container runtime to containerd.

### Release notes

* Features
  * [AKS as an EventGrid event source](https://docs.microsoft.com/Azure/event-grid/event-schema-aks?tabs=event-grid-event-schema) is now Generally Available.
  * [Updating the Kubelet managed identity](https://docs.microsoft.com/azure/aks/use-managed-identity#update-an-existing-cluster-using-kubelet-identity) is now generally available.
  * [Multi-instance GPU support](https://docs.microsoft.com/azure/aks/gpu-multi-instance) for AKS nodepools is now Generally Available.
  * [Disable CSI Storage Drivers](https://learn.microsoft.com/azure/aks/csi-storage-drivers#disable-csi-storage-drivers-on-a-new-cluster) is now Generally Available.
* Preview Features
  * [Azure CNI Overlay](https://docs.microsoft.com/azure/aks/azure-cni-overlay) now supports 5th generation VM SKUs (v5 SKUs) to be used as nodes.
  * [Image Cleaner](https://docs.microsoft.com/azure/aks/image-cleaner), for removal of insecure container images cached in the nodes, is now in public preview.
  * [Azure Network Policy Manager (NPM) is now supported in public preview for Windows nodepools and containers](https://docs.microsoft.com/azure/aks/use-network-policies#create-an-aks-cluster-with-azure-npm-enabled---windows-server-2022-preview) (using Windows Server 2022). Security rules from [Kubernetes Network Policy](https://kubernetes.io/docs/concepts/services-networking/network-policies/) resources can now be enforced on all pod traffic on/across Linux and Windows Server 2022 nodes for clusters with `--network-policy=azure`. NPM continues to be a managed solution, configurable at cluster creation.
* Behavioral Changes
  * For Kubernetes 1.24+ the services of type `LoadBalancer` with appProtocol HTTP/HTTPS will switch to use HTTP/HTTPS as health probe protocol (while before v1.24.0 it uses TCP). And `/` will be used as the default health probe request path. If your service doesn’t respond `200` for `/`, please ensure you're setting the service annotation `service.beta.kubernetes.io/port_{port}_health-probe_request-path` or `service.beta.kubernetes.io/azure-load-balancer-health-probe-request-path` (applies to all ports) with the correct request path to avoid service breakage.
* Component Updates
  * Update Windows NPM to [v1.4.34](https://github.com/Azure/azure-container-networking/releases/tag/v1.4.34).
  * Update Azure CNI to [v1.4.32](https://github.com/Azure/azure-container-networking/releases/tag/v1.4.32).
  * OSM updated to [v1.2.1](https://github.com/openservicemesh/osm/releases/tag/v1.2.1).
  * Azure Cloud Provider for kubernetes was updated to [v1.24.5](https://cloud-provider-azure.sigs.k8s.io/blog/2022/09/05/v1.24.5/), [v1.23.18](https://cloud-provider-azure.sigs.k8s.io/blog/2022/09/06/v1.23.18/) (for these respective kubernetes minor versions), and to [v1.1.21](https://cloud-provider-azure.sigs.k8s.io/blog/2022/09/06/v1.1.21/) for kubernetes minor version 1.22.
  * AKS Ubuntu 18.04 image updated to [AKSUbuntu-1804-2022.09.05](vhd-notes/aks-ubuntu/AKSUbuntu-1804/2022.09.05.txt)

## Release 2022-09-04

Monitor the release status by regions at [AKS-Release-Tracker](http://aka.ms/aks/release-tracker).

### Announcements

* Draft is looking to get feedback. If you have used Draft or are interested in Draft, please click [here](https://github.com/Azure/draft/issues/140) to start a conversation with the AKS team.
* Starting with Kubernetes 1.25, the following changes will be made default:
  * Ubuntu 22.04 for x86, AMD and ARM64 architectures will be the default host.
  * Windows Server 2022 will be the default Windows host. Important, old windows 2019 containers will not work on windows server 2022 hosts.
* Kubernetes 1.21 version has been deprecated as of July 31st, 2022. See [documentation](https://docs.microsoft.com/azure/aks/upgrade-cluster?tabs=azure-cli) on how to upgrade your cluster.
* Some AKS labels have been deprecated with the Kubernetes 1.24 release. Update your AKS labels to the recommended substitutions. See more information on label deprecations and how to update your labels in the [Use labels in an AKS cluster](https://docs.microsoft.com/azure/aks/use-labels) documentation.
* Docker is no longer supported as a container runtime on Windows. Follow these [steps](https://docs.microsoft.com/azure/aks/learn/quick-windows-container-deploy-cli#:~:text=Upgrade%20an%20existing%20Windows%20Server%20node%20pool%20to%20containerd) in our documentation to upgrade your Kubernetes cluster to change your container runtime to containerd.

### Release notes

* Features
  * [Bring your own Container Network Interface (CNI) plugin with Azure Kubernetes Service](https://docs.microsoft.com/azure/aks/use-byo-cni?tabs=azure-cli) is now generally available.
  * [ARM64 AKS nodepool](https://docs.microsoft.com/en-us/azure/aks/use-multiple-node-pools#add-an-arm64-node-pool) is now generally available.
  * AKS now supports aborting a [long running operation](https://docs.microsoft.com/en-us/azure/aks/manage-abort-operations?tabs=azure-rest), allowing you to take back control and run another operation seamlessly.
* Preview Features
  * [Azure CNI Overlay for AKS](https://docs.microsoft.com/en-us/azure/aks/azure-cni-overlay) is now Public Preview.
* Bug fixes
  * DNS resolution failure due to Ubuntu security patch is fixed.
* Behavior changes
  * The memory limits of liveness-probe container and node-driver-registrar container running in AzureDisk and AzureFile pods on Windows nodes are increased from 100MiB to 150MiB.
* Component Updates
  * The Open Service Mesh addon has been updated from version 1.1.1 to version [1.2.0](https://github.com/openservicemesh/osm/releases/tag/v1.2.0) for AKS clusters running 1.24.0+. Please note the breaking changes mentioned in the [version 1.2.0 release notes](https://github.com/openservicemesh/osm/releases/tag/v1.2.0)
  * The Azure File CSI driver has been updated from v1.20.0 to [v1.21.0](https://github.com/kubernetes-sigs/azurefile-csi-driver/releases/tag/v1.21.0)
  * Microsoft Defender for Containers images updated 1.0.70
  * AKS Ubuntu 18.04 image updated to [AKSUbuntu-1804-2022.08.29](vhd-notes/aks-ubuntu/AKSUbuntu-1804/2022.08.29.txt)

## Release 2022-08-21

Monitor the release status by regions at [AKS-Release-Tracker](http://aka.ms/aks/release-tracker).

### Announcements

* Starting with Kubernetes 1.25, the following changes will be made default:
  * Ubuntu 22.04 for x86, AMD and ARM64 architectures will be the default host.
  * Windows Server 2022 will be the default Windows host. Important, old windows 2019 containers will not work on windows server 2022 hosts.
* Kubernetes 1.21 version has been deprecated as of July 31st, 2022. See [documentation](https://docs.microsoft.com/azure/aks/upgrade-cluster?tabs=azure-cli) on how to upgrade your cluster.
* Some AKS labels have been deprecated with the Kubernetes 1.24 release. Update your AKS labels to the recommended substitutions. See more information on label deprecations and how to update your labels in the [Use labels in an AKS cluster](https://docs.microsoft.com/azure/aks/use-labels) documentation.
* Docker will no longer be supported as a container runtime on Windows after September 1, 2022. Follow these [steps](https://docs.microsoft.com/azure/aks/learn/quick-windows-container-deploy-cli#:~:text=Upgrade%20an%20existing%20Windows%20Server%20node%20pool%20to%20containerd) in our documentation to upgrade your Kubernetes cluster to change your container runtime to containerd.
* The Open Service Mesh addon has been updated from version 1.1.1 to version [1.2.0](https://github.com/openservicemesh/osm/releases/tag/v1.2.0) for AKS clusters running 1.24.0+. Please note the breaking changes mentioned in the [version 1.2.0 release notes](https://github.com/openservicemesh/osm/releases/tag/v1.2.0)

### Release notes

* Bug fixes
  * Missing CWD(Current Working Directory) field in process creation events fixed. Update low level collector image version from 1.3.42 to 1.3.49.
* Component Updates
  * Upgrade Azure Disk V2 CSI Driver to [v2.0.0-beta.6](https://github.com/kubernetes-sigs/azuredisk-csi-driver/releases/tag/v2.0.0-beta.6)
  * Upgrade Azure Disk CSI driver to [v1.22.0](https://github.com/kubernetes-sigs/azuredisk-csi-driver/releases/tag/v1.22.0)
  * AKS Ubuntu 18.04 image updated to [AKSUbuntu-1804-2022.08.15](vhd-notes/aks-ubuntu/AKSUbuntu-1804/2022.08.15.txt)


## Release 2022-08-14

Monitor the release status by regions at [AKS-Release-Tracker](http://aka.ms/aks/release-tracker).

### Announcements

* Starting with Kubernetes 1.25, the following changes will be made default:
  * Ubuntu 22.04 for x86, AMD and ARM64 architectures will be the default host.
  * Windows Server 2022 will be the default Windows host. Important, old windows 2019 containers will not work on windows server 2022 hosts.
* Update your AKS labels to the recommended substitutions before deprecation after the Kubernetes v1.24 release. See more information on label deprecations and how to update your labels in the [Use labels in an AKS cluster](https://docs.microsoft.com/azure/aks/use-labels) documentation.
* Docker will no longer be supported as a container runtime on Windows after September 1, 2022. Follow these [steps](https://docs.microsoft.com/azure/aks/learn/quick-windows-container-deploy-cli#:~:text=Upgrade%20an%20existing%20Windows%20Server%20node%20pool%20to%20containerd) in our documentation to upgrade your Kubernetes cluster to change your container runtime to containerd.

### Release notes

* Behavioral Changes
 * Remove responseObject from kube-audit logs when its size is reaching log analytics column size limit (32K) and customer enables kube-audit/kube-audit-admin diagnostics.
* Bug fixes
 * Fix bug in processing fractional memory limits on Windows Nodes
 * Fix log loss due to inode reuse on Windows Nodes
 * Fix issue with cert rotation on Windows nodes that caused VMSS inconsistency
 * Removed `Microsoft.Resources/deployments/write`, `Microsoft.Insights/alertRules/*`, and `Microsoft.Support/*` from the [built-in Azure RBAC data plane roles for AKS](https://docs.microsoft.com/azure/aks/manage-azure-rbac#create-role-assignments-for-users-to-access-cluster).
* Component Updates
  * Azure Monitor for container insights addon updated for Windows to [win-ciprod08102022](https://github.com/microsoft/Docker-Provider/blob/ci_prod/ReleaseNotes.md#08102022--)
  * AKS Ubuntu 18.04 image updated to [AKSUbuntu-1804-2022.08.10](vhd-notes/aks-ubuntu/AKSUbuntu-1804/2022.08.10.txt)
  * AKS Windows 2019 image has been updated to [17763.3287.220810](vhd-notes/AKSWindows/2019/17763.3287.220810.txt)
  * AKS Windows 2022 image has been updated to [20348.887.220810](vhd-notes/AKSWindows/2022/20348.887.220810.txt)

## Release 2022-08-07

Monitor the release status by regions at [AKS-Release-Tracker](http://aka.ms/aks/release-tracker).

### Announcements

* Starting with Kubernetes 1.25, the following changes will be made default:
  * Ubuntu 22.04 for x86, AMD and ARM64 architectures will be the default host.
  * Windows Server 2022 will be the default Windows host. Important, old windows 2019 containers will not work on windows server 2022 hosts.
* Starting with Kubernetes 1.24, the following changes will be made default:
  * The default format of clusterUser credential for AAD enabled clusters will be ‘exec’, which requires [kubelogin](https://github.com/Azure/kubelogin) binary in the execution PATH. If you are using Azure CLI, it will prompt users to download kubelogin. There will be no behavior change for non-AAD clusters, or AAD clusters whose version is older than 1.24. Existing downloaded kubeconfig will still work. We provide an optional query parameter ‘format’ when getting clusterUser credential to overwrite the default behavior change, you can explicitly specify format to ‘azure’ to get old format kubeconfig.
  * The [NodeRestriction Admission Controller](https://kubernetes.io/docs/reference/access-authn-authz/admission-controllers/#noderestriction) will be enabled.  This will allow users to enable/disable node restriction.
  * CoreDNS version 1.9.2 will be default version. With this new version of CoreDNS wildcard queries are no longer allowed.
  * metrics-server version 0.6.1 will be the default version.
  * metrics-server vertical pod autoscaler will be enabled.
* Update your AKS labels to the recommended substitutions before deprecation after the Kubernetes v1.24 release. See more information on label deprecations and how to update your labels in the [Use labels in an AKS cluster](https://docs.microsoft.com/azure/aks/use-labels) documentation.
* Konnectivity rollout is finished in global and started in Sovereign (China, USGov).
* Docker will no longer be supported as a container runtime on Windows after September 1, 2022. Follow these [steps](https://docs.microsoft.com/azure/aks/learn/quick-windows-container-deploy-cli#:~:text=Upgrade%20an%20existing%20Windows%20Server%20node%20pool%20to%20containerd) in our documentation to upgrade your Kubernetes cluster to change your container runtime to containerd.

### Release notes

* Features
  * GA of Kubernetes 1.24
* Behavioral Changes
  * Deprecation of Kubernetes 1.21
  * Increased memory request (20Mi -> 40Mi) for azuredisk and node-driver-registrar containers in azurediskcsi-azuredisk-v2-node
* Component Updates
  * Calico is updated to [v3.21.6](https://github.com/projectcalico/calico/releases/tag/v3.21.6)
  * CSI Secret Store now supports Windows Server 2022
  * Microsoft Defender for Containers images updated 1.0.67
  * AKS Ubuntu 18.04 image updated to [AKSUbuntu-1804-2022.08.02](vhd-notes/aks-ubuntu/AKSUbuntu-1804/2022.08.02.txt).

## Release 2022-07-31

Monitor the release status by regions at [AKS-Release-Tracker](http://aka.ms/aks/release-tracker).

### Announcements

* Starting with Kubernetes 1.25, the host VM operating system will be Ubuntu 22.04 for Intel and ARM64 architectures

* Starting with Kubernetes 1.24, the following changes will be made default:
  * The default format of clusterUser credential for AAD enabled clusters will be ‘exec’, which requires [kubelogin](https://github.com/Azure/kubelogin) binary in the execution PATH. If you are using Azure CLI, it will prompt users to download kubelogin. There will be no behavior change for non-AAD clusters, or AAD clusters whose version is older than 1.24. Existing downloaded kubeconfig will still work. We provide an optional query parameter ‘format’ when getting clusterUser credential to overwrite the default behavior change, you can explicitly specify format to ‘azure’ to get old format kubeconfig.
  * The [NodeRestriction Admission Controller](https://kubernetes.io/docs/reference/access-authn-authz/admission-controllers/#noderestriction) will be enabled.  This will allow users to enable/disable node restriction.
  * CoreDNS version 1.9.2 will be default version. With this new version of CoreDNS wildcard queries are no longer allowed.
  * metrics-server version 0.6.1 will be the default version.
  * metrics-server vertical pod autoscaler will be enabled.
* Kubernetes 1.21 version deprecation will start taking effect from July 31st, 2022.
* Update your AKS labels to the recommended substitutions before deprecation after the Kubernetes v1.24 release. See more information on label deprecations and how to update your labels in the [Use labels in an AKS cluster](https://docs.microsoft.com/azure/aks/use-labels) documentation.
* Konnectivity rollout is finished in global and started in Sovereign (China, USGov).
* Docker will no longer be supported as a container runtime on Windows after September 1, 2022. Follow these [steps](https://docs.microsoft.com/azure/aks/learn/quick-windows-container-deploy-cli#:~:text=Upgrade%20an%20existing%20Windows%20Server%20node%20pool%20to%20containerd) in our documentation to upgrade your Kubernetes cluster to change your container runtime to containerd.

### Release notes

* Features
  * [Dedicated Host Support](https://docs.microsoft.com/en-us/azure/aks/use-azure-dedicated-hosts) is now generally available.
  * [KMS etcd encryption](https://docs.microsoft.com/en-us/azure/aks/use-kms-etcd-encryption) is now generally available.
  * [Confidential Virtual Machines](https://docs.microsoft.com/en-us/azure/aks/use-cvm) is now in Public Preview.
* Behavioral Changes
  * Use QuotaExceeded error code instead of OperationNotAllowed when receiving quota exceed errors from ARM
* Bug Fixes
  * Azure Monitor for Containers, fixes [issue](https://github.com/microsoft/Docker-Provider/blob/ci_prod/ReleaseNotes.md#07272022--) with node allocatable cpu and memory value when limits are not set
* Component Updates
  * AKS Ubuntu 18.04 image updated to [AKSUbuntu-1804-2022.07.28](vhd-notes/aks-ubuntu/AKSUbuntu-1804/2022.07.28.txt).

## Release 2022-07-24

Monitor the release status by regions at [AKS-Release-Tracker](http://aka.ms/aks/release-tracker).

### Announcements

* Starting with Kubernetes 1.24, the following changes will be made default:
  * The default format of clusterUser credential for AAD enabled clusters will be ‘exec’, which requires [kubelogin](https://github.com/Azure/kubelogin) binary in the execution PATH. If you are using Azure CLI, it will prompt users to download kubelogin. There will be no behavior change for non-AAD clusters, or AAD clusters whose version is older than 1.24. Existing downloaded kubeconfig will still work. We provide an optional query parameter ‘format’ when getting clusterUser credential to overwrite the default behavior change, you can explicitly specify format to ‘azure’ to get old format kubeconfig.
  * The [NodeRestriction Admission Controller](https://kubernetes.io/docs/reference/access-authn-authz/admission-controllers/#noderestriction) will be enabled.  This will allow users to enable/disable node restriction.
  * CoreDNS version 1.9.2 will be default version. With this new version of CoreDNS wildcard queries are no longer allowed.
  * metrics-server version 0.6.1 will be the default version.
  * metrics-server vertical pod autoscaler will be enabled.
* Kubernetes 1.21 version deprecation will start taking effect from July 31st, 2022.
* Update your AKS labels to the recommended substitutions before deprecation after the Kubernetes v1.24 release. See more information on label deprecations and how to update your labels in the [Use labels in an AKS cluster](https://docs.microsoft.com/azure/aks/use-labels) documentation.
* Konnectivity rollout is finished in global and started in Sovereign (China, USGov).
* Docker will no longer be supported as a container runtime on Windows after September 1, 2022. Follow these [steps](https://docs.microsoft.com/azure/aks/learn/quick-windows-container-deploy-cli#:~:text=Upgrade%20an%20existing%20Windows%20Server%20node%20pool%20to%20containerd) in our documentation to upgrade your Kubernetes cluster to change your container runtime to containerd.

### Release notes

* Preview Features
  * Draft is now available in VsCode through the AKS DevX extension. To install the DevX extension for Vscode, check out the [marketplace](https://marketplace.visualstudio.com/items?itemName=ms-kubernetes-tools.aks-devx-tools). To check out the open source code, visit the [GitHub repo](https://github.com/Azure/aks-devx-tools).
  * Automated Deployments is now Public Preview on AKS. Automated Deployments allows you to take your containerized application and deploy it to an AKS cluster easily with GitHub Actions. [Read more here](https://docs.microsoft.com/azure/aks/automated-deployments).
* Component Updates
  * AKS Ubuntu 18.04 image updated to [AKSUbuntu-1804-2022.07.18](vhd-notes/aks-ubuntu/AKSUbuntu-1804/2022.07.18.txt).
  * AKS Windows 2019 image has been updated to [17763.3232.220722](vhd-notes/AKSWindows/2019/17763.3232.220722.txt).
  * AKS Windows 2022 image has been added with version [20348.859.220722](vhd-notes/AKSWindows/2022/20348.859.220722.txt).

## Release 2022-07-17

Monitor the release status by regions at [AKS-Release-Tracker](http://aka.ms/aks/release-tracker).

### Announcements

* Starting with Kubernetes 1.24, the following changes will be made default:
  * The default format of clusterUser credential for AAD enabled clusters will be ‘exec’, which requires [kubelogin](https://github.com/Azure/kubelogin) binary in the execution PATH. If you are using Azure CLI, it will prompt users to download kubelogin. There will be no behavior change for non-AAD clusters, or AAD clusters whose version is older than 1.24. Existing downloaded kubeconfig will still work. We provide an optional query parameter ‘format’ when getting clusterUser credential to overwrite the default behavior change, you can explicitly specify format to ‘azure’ to get old format kubeconfig.
  * The [NodeRestriction Admission Controller](https://kubernetes.io/docs/reference/access-authn-authz/admission-controllers/#noderestriction) will be enabled.  This will allow users to enable/disable node restriction.
  * CoreDNS version 1.9.2 will be default version. With this new version of CoreDNS wildcard queries are no longer allowed.
  * metrics-server version 0.6.1 will be the default version.
  * metrics-server vertical pod autoscaler will be enabled.
* Kubernetes 1.21 version deprecation will start taking effect from July 31st, 2022.
* Update your AKS labels to the recommended substitutions before deprecation after the Kubernetes v1.24 release. See more information on label deprecations and how to update your labels in the [Use labels in an AKS cluster](https://docs.microsoft.com/azure/aks/use-labels) documentation.
* Konnectivity rollout is finished in global and started in Sovereign (China, USGov).
* Docker will no longer be supported as a container runtime on Windows after September 1, 2022. Follow these [steps](https://docs.microsoft.com/azure/aks/learn/quick-windows-container-deploy-cli#:~:text=Upgrade%20an%20existing%20Windows%20Server%20node%20pool%20to%20containerd) in our documentation to upgrade your Kubernetes cluster to change your container runtime to containerd.

### Release notes

* Preview Features
  * KEDA Addon is now supported on ARM64-based nodes.
  * [Azure Blob CSI Driver](https://github.com/kubernetes-sigs/blob-csi-driver#set-up-csi-driver-on-aks-cluster-only-for-aks-users) is now supported in public preview in AKS. Follow these [instructions](https://docs.microsoft.com/azure/aks/azure-blob-csi?tabs=NFS) to use blob csi driver as a managed addon to mount blob storage to a pod via blobfuse or NFS 3.0 options.
* Features
  * The annotation `kubernetes.azure.com/set-kube-service-host-fqdn` can now be added to pods to set the KUBERNETES_SERVICE_HOST variable to the domain name of the API server instead of the in-cluster service IP. This is useful in cases where the cluster egress is via a layer 7 firewall, like Azure Firewall with Application Rules.
* Bug Fixes
  * Fixed issue where removed nodepool labels would still incorrectly show on autoscaled nodes.
* Component Updates
  * AKS Ubuntu 18.04 image updated to [AKSUbuntu-1804-2022.07.11](vhd-notes/aks-ubuntu/AKSUbuntu-1804/2022.07.11.txt).
  * AKS Windows 2019 image has been updated to [17763.3165.220713](vhd-notes/AKSWindows/2019/17763.3165.220713.txt).
  * AKS Windows 2022 image has been added with version [20348.825.220713](vhd-notes/AKSWindows/2022/20348.825.220713.txt).

## Release 2022-07-10

This release is rolling out to all regions - estimated time for completed roll out is 2022-07-22 for public cloud and 2022-07-25 for sovereign clouds.
Monitor the release status by regions at [AKS-Release-Tracker](http://aka.ms/aks/release-tracker).

### Announcements

* Starting with Kubernetes 1.24, the following changes will be made default:
  * The default format of clusterUser credential for AAD enabled clusters will be ‘exec’, which requires [kubelogin](https://github.com/Azure/kubelogin) binary in the execution PATH. If you are using Azure CLI, it will prompt users to download kubelogin. There will be no behavior change for non-AAD clusters, or AAD clusters whose version is older than 1.24. Existing downloaded kubeconfig will still work. We provide an optional query parameter ‘format’ when getting clusterUser credential to overwrite the default behavior change, you can explicitly specify format to ‘azure’ to get old format kubeconfig.
  * The [NodeRestriction Admission Controller](https://kubernetes.io/docs/reference/access-authn-authz/admission-controllers/#noderestriction) will be enabled.  This will allow users to enable/disable node restriction.
  * CoreDNS version 1.9.2 will be default version. With this new version of CoreDNS wildcard queries are no longer allowed.
  * metrics-server version 0.6.1 will be the default version.
  * metrics-server vertical pod autoscaler will be enabled.
* Kubernetes 1.21 version deprecation will start taking effect from July 31st, 2022.
* Update your AKS labels to the recommended substitutions before deprecation after the Kubernetes v1.24 release. See more information on label deprecations and how to update your labels in the [Use labels in an AKS cluster](https://docs.microsoft.com/azure/aks/use-labels) documentation.
* Konnectivity rollout is finished in global and started in Sovereign (China, USGov).

### Release notes

* Features
  * [Microsoft Defender cloud-native security agent for AKS clusters](https://docs.microsoft.com/azure/defender-for-cloud/defender-for-containers-enable?tabs=aks-deploy-portal%2Ck8s-deploy-asc%2Ck8s-verify-asc%2Ck8s-remove-arc%2Caks-removeprofile-api&pivots=defender-for-container-aks) is now generally available.
* Bug Fixes
  * The nodepools will not inherit node resource group tags in `az aks create --tags` and  `az aks update --tags` scenarios. Because nodepools have  `az aks nodepool add --tags` and `az aks nodepool update --tags`.
* Component Updates
  * AKS Ubuntu 18.04 image updated to [AKSUbuntu-1804-2022.07.04](vhd-notes/aks-ubuntu/AKSUbuntu-1804/2022.07.04.txt).
  * omsagent update [ciprod06272022](https://github.com/microsoft/Docker-Provider/blob/ci_prod/ReleaseNotes.md#06272022--).

## Release 2022-07-03

This release is rolling out to all regions - estimated time for completed roll out is 2022-07-15 for public cloud and 2022-07-18 for sovereign clouds.
Monitor the release status by regions at [AKS-Release-Tracker](http://aka.ms/aks/release-tracker).

### Announcements

* Starting with this release, the pod memory limit for Azure NPM has been increased from 300 MB to 1 GB for clusters with the uptime SLA enabled. Requests will stay at 300 MB.
* Starting with Kubernetes 1.24, the following changes will be made default:
  * The default format of clusterUser credential for AAD enabled clusters will be ‘exec’, which requires [kubelogin](https://github.com/Azure/kubelogin) binary in the execution PATH. If you are using Azure CLI, it will prompt users to download kubelogin. There will be no behavior change for non-AAD clusters, or AAD clusters whose version is older than 1.24. Existing downloaded kubeconfig will still work. We provide an optional query parameter ‘format’ when getting clusterUser credential to overwrite the default behavior change, you can explicitly specify format to ‘azure’ to get old format kubeconfig.
  * The [NodeRestriction Admission Controller](https://kubernetes.io/docs/reference/access-authn-authz/admission-controllers/#noderestriction) will be enabled.  This will allow users to enable/disable node restriction.
  * CoreDNS version 1.9.2 will be default version. With this new version of CoreDNS wildcard queries are no longer allowed.
  * metrics-server version 0.6.1 will be the default version.
  * metrics-server vertical pod autoscaler will be enabled.
* Kubernetes 1.21 version deprecation will start taking effect from July 31st, 2022.
* Update your AKS labels to the recommended substitutions before deprecation after the Kubernetes v1.24 release. See more information on label deprecations and how to update your labels in the [Use labels in an AKS cluster](https://docs.microsoft.com/azure/aks/use-labels) documentation.
* Kubernetes patch versions 1.21.14, 1.22.11, and 1.23.8 are now available; Kubernetes patch versions 1.21.7, 1.22.4, and 1.23.3 are deprecated and removed. Learn more about Kubernetes version support policy followed by AKS [here](https://docs.microsoft.com/azure/aks/supported-kubernetes-versions?tabs=azure-cli#kubernetes-version-support-policy).
* Konnectivity rollout is done for most regions. Targeting end of this week for completion of rollout to the remaining regions - `centralus, westus, germanynorth, westeurope, australiacentral2, australiasoutheast, brazilsoutheast, canadaeast, francesouth, japanwest, jioindiacentral, koreasouth, norwaywest, southafricawest, southcentralus, southeastasia, southindia, swedensouth, switzerlandwest, uaecentral, westus3`.

### Release notes

* Features
  * [Node pool start/stop](https://docs.microsoft.com/azure/aks/start-stop-nodepools) is now generally available.
* Bug Fixes
* Fixed issue on 1.24+ clusters with Windows node pools and Calico as network policy to automatically create the service account required for installing Calico.
* Set `priorityClassName` to `system-node-critical` for Azure Key Vault Provider for Secrets Store CSI Driver addon to prevent scheduling issues arising from saturation by non-critical workloads.
* Component Updates
  * AKS Ubuntu 18.04 image updated to [AKSUbuntu-1804-2022.06.29](vhd-notes/aks-ubuntu/AKSUbuntu-1804/2022.06.29.txt).

## Release 2022-06-26

This release is rolling out to all regions - estimated time for completed roll out is 2022-07-08 for public cloud and 2022-07-11 for sovereign clouds.
Monitor the release status by regions at [AKS-Release-Tracker](http://aka.ms/aks/release-tracker).

### Announcements

* Starting with the July 3rd, 2022 AKS release, Azure NPM will increase its pod memory limit from 300 MB to 1 GB for clusters with the uptime SLA enabled. Requests will stay at 300 MB.
* Starting with Kubernetes 1.24, the following changes will be made default:
  * The default format of clusterUser credential for AAD enabled clusters will be ‘exec’, which requires [kubelogin](https://github.com/Azure/kubelogin) binary in the execution PATH. If you are using Azure CLI, it will prompt users to download kubelogin. There will be no behavior change for non-AAD clusters, or AAD clusters whose version is older than 1.24. Existing downloaded kubeconfig will still work. We provide an optional query parameter ‘format’ when getting clusterUser credential to overwrite the default behavior change, you can explicitly specify format to ‘azure’ to get old format kubeconfig.
  * The [NodeRestriction Admission Controller](https://kubernetes.io/docs/reference/access-authn-authz/admission-controllers/#noderestriction) will be enabled.  This will allow users to enable/disable node restriction.
  * CoreDNS version 1.9.2 will be default version. With this new version of CoreDNS wildcard queries are no longer allowed.
  * metrics-server version 0.6.1 will be the default version.
  * metrics-server vertical pod autoscaler will be enabled.
* Kubernetes 1.21 version deprecation will start taking effect from July 31st, 2022.
* Konnectivity rollout will continue in May 2022 and is expected to complete by end of June.
* Update your AKS labels to the recommended substitutions before deprecation after the Kubernetes v1.24 release. See more information on label deprecations and how to update your labels in the [Use labels in an AKS cluster](https://docs.microsoft.com/azure/aks/use-labels) documentation.

### Release notes

* Features
  * [Calico Network Policy](https://docs.microsoft.com/azure/aks/use-network-policies#create-an-aks-cluster-for-calico-network-policies) is now generally available for Windows Server 2019 and 2022. This new feature allows customers to use network policies with Windows Server on AKS. Customers can also enable and use both Linux and Windows network policies in a single cluster. This feature will be available from Kubernetes 1.20. Please take note of [common issues related to this change in our troubleshooting documentation.](https://docs.microsoft.com/azure/aks/troubleshooting#windows-containers-have-connectivity-issues-after-a-cluster-upgrade-operation)
* Preview Features
  * [API Server VNet Integration](https://docs.microsoft.com/azure/aks/api-server-vnet-integration) is available in preview.
* Component Updates
  * AKS Ubuntu 18.04 image updated to [AKSUbuntu-1804-2022.06.22](vhd-notes/aks-ubuntu/AKSUbuntu-1804/2022.06.22.txt).
  * AKS Windows 2019 image has been updated to [17763.3046.220624](vhd-notes/AKSWindows/2019/17763.3046.220624.txt).
  * AKS Windows 2022 image has been added with version [20348.768.220624](vhd-notes/AKSWindows/2022/20348.768.220624.txt).
  * Application Gateway Ingress Controller add-on has been updated to version [1.5.2](https://github.com/Azure/application-gateway-kubernetes-ingress/releases/tag/1.5.2).
  * The Open Service Mesh addon image has been updated from version 1.0.0 to [version 1.1.1](https://github.com/openservicemesh/osm/releases/tag/v1.1.1) for AKS clusters running 1.23.5+. Please note the **breaking change** mentioned in the [version 1.1.0 release notes](https://github.com/openservicemesh/osm/releases/tag/v1.1.0).

## Release 2022-06-19

This release is rolling out to all regions - estimated time for completed roll out is 2022-07-01 for public cloud and 2022-07-04 for sovereign clouds.
Monitor the release status by regions at [AKS-Release-Tracker](http://aka.ms/aks/release-tracker).

### Announcements

* Starting with the June 26th, 2022 AKS release, Azure NPM will increase its pod memory limit from 300 MB to 1 GB for clusters with the uptime SLA enabled. Requests will stay at 300 MB.
* Starting with Kubernetes 1.24, the following changes will be made default:
  * The default format of clusterUser credential for AAD enabled clusters will be ‘exec’, which requires [kubelogin](https://github.com/Azure/kubelogin) binary in the execution PATH. If you are using Azure CLI, it will prompt users to download kubelogin. There will be no behavior change for non-AAD clusters, or AAD clusters whose version is older than 1.24. Existing downloaded kubeconfig will still work. We provide an optional query parameter ‘format’ when getting clusterUser credential to overwrite the default behavior change, you can explicitly specify format to ‘azure’ to get old format kubeconfig.
  * The [NodeRestriction Admission Controller](https://kubernetes.io/docs/reference/access-authn-authz/admission-controllers/#noderestriction) will be enabled.  This will allow users to enable/disable node restriction.
  * CoreDNS version 1.9.2 will be default version. With this new version of CoreDNS wildcard queries are no longer allowed.
  * metrics-server version 0.6.1 will be the default version.
* Kubernetes 1.21 version deprecation will start taking effect from July 31st, 2022.
* Konnectivity rollout will continue in May 2022 and is expected to complete by end of June.
* Update your AKS labels to the recommended substitutions before deprecation after the Kubernetes v1.24 release. See more information on label deprecations and how to update your labels in the [Use labels in an AKS cluster](https://docs.microsoft.com/azure/aks/use-labels) documentation.

### Release notes

* Preview Features
  * Disable [CSI Storage Drivers](https://docs.microsoft.com/azure/aks/azure-disk-csi) available in preview.
* Behavioral Changes
  * PersistentVolumeClaim mounts will now work in clouds with custom root CAs.
  * Nodepool snapshots will only allow taking snapshots from Nodepools with provisioning status as Succeeded.
* Bug Fixes
  * Fixed issue that prevented KEDA from scaling workloads. This could be observed previously as following status condition when describing the HorizontalPodAutoscaler for the KEDA scaled object: `Cannot list resource "<external-metric-name>" in API group "external.metrics.k8s.io " in the namespace "<namespace-name>": RBAC: clusterrole.rbac.authorization.k8s.io  "keda-operator-external-metrics-reader" not found`.
  * Update cloud-controller-manager versions to v1.24.2, v1.23.14, v1.1.17, v1.0.21 for Kubernetes 1.24, 1.23, 1.22, and 1.21 -
    * A new annotation is added in order to specify the PublicIP Prefix for creating IP of LB-service.beta. kubernetes.io/azure-pip-prefix-id: "/subscriptions/8ecadfc9-ffff-4ea4-ffff-0d9f87e4d7c8/resourceGroups/lodrem/providers/Microsoft.Network/publicIPPrefixes/bb" [#1848](https://github.com/kubernetes-sigs/cloud-provider-azure/pull/1848).
    * Fix unexpected managed PLS deletion issue when ILB subnet is specified. [#1835](https://github.com/kubernetes-sigs/cloud-provider-azure/pull/1835)
    * Fix: avoid unnessary NSG updating on service reconciling [#1850](https://github.com/kubernetes-sigs/cloud-provider-azure/pull/1850)
    * Fix: panic when create private endpoint using azurefile NFS [#1816](https://github.com/kubernetes-sigs/cloud-provider-azure/pull/1816)
    * Remove redundant restriction on pls autoApproval and visibility.User can specify a list of  subscriptions for visibility (e.g. "sub1 sub2") and a subset of this list for autoApproval (e.g. "sub1"). [#1867](https://github.com/kubernetes-sigs/cloud-provider-azure/pull/1867)
* Component Updates
  * AKS Ubuntu 18.04 image updated to [AKSUbuntu-1804-2022.06.13](vhd-notes/aks-ubuntu/AKSUbuntu-1804/2022.06.13.txt).
  * AKS Windows 2019 image has been updated to [17763.2928.220615](vhd-notes/AKSWindows/2019/17763.3046.220615.txt).
  * AKS Windows 2022 image has been added with version [20348.707.220525](vhd-notes/AKSWindows/2022/20348.768.220615.txt).
  * Updated Windows containerd package to v1.6.6
  
## Release 2022-06-12

This release is rolling out to all regions - estimated time for completed roll out is 2022-06-24 for public cloud and 2022-06-27 for sovereign clouds.

### Announcements

* Starting with the June 26th, 2022 AKS release, Azure NPM will increase its pod memory limit from 300 MB to 1 GB for clusters with the uptime SLA enabled. Requests will stay at 300 MB.
* Starting with Kubernetes 1.24, the following changes will be made:
  * The default format of clusterUser credential for AAD enabled clusters will be ‘exec’, which requires [kubelogin](https://github.com/Azure/kubelogin) binary in the execution PATH. If you are using Azure CLI, it will prompt users to download kubelogin. There will be no behavior change for non-AAD clusters, or AAD clusters whose version is older than 1.24. Existing downloaded kubeconfig will still work. We provide an optional query parameter ‘format’ when getting clusterUser credential to overwrite the default behavior change, you can explicitly specify format to ‘azure’ to get old format kubeconfig.
  * The [NodeRestriction Admission Controller](https://kubernetes.io/docs/reference/access-authn-authz/admission-controllers/#noderestriction) will be enabled
  * CoreDNS version 1.9.2 will be default version. With this new version of CoreDNS wildcard queries are no longer allowed.
  * metrics-server version 0.6.1 will be the default version.
* Konnectivity rollout will continue in May 2022 and is expected to complete by end of June.
* Update your AKS labels to the recommended substitutions before deprecation after the Kubernetes v1.24 release. See more information on label deprecations and how to update your labels in the [Use labels in an AKS cluster](https://docs.microsoft.com/azure/aks/use-labels) documentation.

### Release notes

* Behavioral Changes
  * [Upgrades spot node pools](https://docs.microsoft.com/azure/aks/spot-node-pool#upgrade-a-spot-node-pool) is now available starting this week: When upgrading a spot node pool, AKS will issue a cordon and an eviction notice, but no drain is applied. There are no surge nodes available for spot node pool upgrades.
* Component Updates
  * AKS Ubuntu 18.04 image updated to [AKSUbuntu-1804-2022.06.08](vhd-notes/aks-ubuntu/AKSUbuntu-1804/2022.06.08.txt).
  * Upgrade Azure File CSI driver to [v1.19.0](https://github.com/kubernetes-sigs/azurefile-csi-driver/releases/tag/v1.19.0)
  * Upgrade Azure Disk CSI driver to [v1.19.0](https://github.com/kubernetes-sigs/azuredisk-csi-driver/releases/tag/v1.19.0)
  * Cloud-controller-manager, Azure SDK, & API version has been updated for v1.21.7 and v1.21.9 (see the [version matrix](https://github.com/kubernetes-sigs/cloud-provider-azure#version-matrix) to see which CCM version maps to which AKS version.  

## Release 2022-06-05

This release is rolling out to all regions - estimated time for completed roll out is 2022-06-17 for public cloud and 2022-06-20 for sovereign clouds.

### Announcements

* Starting with the June 26th, 2022 AKS release, Azure NPM will increase its pod memory limit from 300 MB to 1 GB for clusters with the uptime SLA enabled. Requests will stay at 300 MB.
* Starting with Kubernetes 1.24, the following changes will be made:
  * The default format of clusterUser credential for AAD enabled clusters will be ‘exec’, which requires [kubelogin](https://github.com/Azure/kubelogin) binary in the execution PATH. If you are using Azure CLI, it will prompt users to download kubelogin. There will be no behavior change for non-AAD clusters, or AAD clusters whose version is older than 1.24. Existing downloaded kubeconfig will still work. We provide an optional query parameter ‘format’ when getting clusterUser credential to overwrite the default behavior change, you can explicitly specify format to ‘azure’ to get old format kubeconfig.
  * The [NodeRestriction Admission Controller](https://kubernetes.io/docs/reference/access-authn-authz/admission-controllers/#noderestriction) will be enabled
  * CoreDNS version 1.9.2 will be default version. With this new version of CoreDNS wildcard queries are no longer allowed.
  * metrics-server version 0.6.1 will be the default version.
* Konnectivity rollout will continue in May 2022 and is expected to complete by end of June.
* Update your AKS labels to the recommended substitutions before deprecation after the Kubernetes v1.24 release. See more information on label deprecations and how to update your labels in the [Use labels in an AKS cluster](https://docs.microsoft.com/azure/aks/use-labels) documentation.

### Release notes

* Features
  * [AKS Release Tracker](https://docs.microsoft.com/en-us/azure/aks/release-tracker) is now generally available.
* Behavioral Changes
  * Set agentPoolProfile default maxPods for new agentpools to align with the expected default maxPods based on the cluster's network configuration.
  * Reverted the changes of request values to api server to reduce churn on Uptime SLA enabled AKS clusters.
  * Konnectivity agent now uses a new Service Account konnectivity-agent, instead of the default Service Account.
* Bug fixes
  * CSI Secret Store removed limit of node-driver-registrar to address[AKS Issue](https://github.com/Azure/AKS/issues/2972)
* Component Updates
  * AKS Ubuntu 18.04 image updated to [AKSUbuntu-1804-2022.05.31](vhd-notes/aks-ubuntu/AKSUbuntu-1804/2022.05.31.txt).
  
## Release 2022-05-29

This release is rolling out to all regions - estimated time for completed roll out is 2022-06-10 for public cloud and 2022-06-13 for sovereign clouds.

### Announcements

* Starting with Kubernetes 1.24, the following changes will be made:
  * The default format of clusterUser credential for AAD enabled clusters will be ‘exec’, which requires [kubelogin](https://github.com/Azure/kubelogin) binary in the execution PATH. If you are using Azure CLI, it will prompt users to download kubelogin. There will be no behavior change for non-AAD clusters, or AAD clusters whose version is older than 1.24. Existing downloaded kubeconfig will still work. We provide an optional query parameter ‘format’ when getting clusterUser credential to overwrite the default behavior change, you can explicitly specify format to ‘azure’ to get old format kubeconfig.
  * The [NodeRestriction Admission Controller](https://kubernetes.io/docs/reference/access-authn-authz/admission-controllers/#noderestriction) will be enabled
* Konnectivity rollout will continue in May 2022 and is expected to complete by end of June.
* Update your AKS labels to the recommended substitutions before deprecation after the Kubernetes v1.24 release. See more information on label deprecations and how to update your labels in the [Use labels in an AKS cluster](https://docs.microsoft.com/azure/aks/use-labels) documentation.

### Release notes

* Features
  * Azure Key Vault with Private Link with KMS is now [supported](https://docs.microsoft.com/en-us/azure/aks/use-kms-etcd-encryption)
  * Preview of Kubernetes 1.24
* Bug fixes
  * Add extra information in error messages when a subnet is full or drain issues are found
* Component Updates
  * Upgrade Azure File CSI driver to [v1.18.0](https://github.com/kubernetes-sigs/azurefile-csi-driver/releases/tag/v1.18.0)
  * AKS Ubuntu 18.04 image updated to [AKSUbuntu-1804-2022.05.24](vhd-notes/aks-ubuntu/AKSUbuntu-1804/2022.05.24.txt).
  * AKS Windows 2019 image has been updated to [17763.2928.220525](vhd-notes/AKSWindows/2019/17763.2928.220525.txt).
  * AKS Windows 2022 image has been added with version [20348.707.220525](vhd-notes/AKSWindows/2022/20348.707.220525.txt).

## Release 2022-05-22

This release is rolling out to all regions - estimated time for completed roll out is 2022-06-03 for public cloud and 2022-06-06 for sovereign clouds.

### Announcements

* From Kubernetes 1.23, containerd will be the default container runtime for Windows node pools. Docker support will be deprecated in Kubernetes 1.24. You are advised to test your workloads before Docker deprecation happens by following the documentation [here](https://docs.microsoft.com/azure/aks/windows-container-cli#add-a-windows-server-node-pool-with-containerd-preview).
* Starting with Kubernetes 1.24, the following changes will be made:
  * The default format of clusterUser credential for AAD enabled clusters will be ‘exec’, which requires [kubelogin](https://github.com/Azure/kubelogin) binary in the execution PATH. If you are using Azure CLI, it will prompt users to download kubelogin. There will be no behavior change for non-AAD clusters, or AAD clusters whose version is older than 1.24. Existing downloaded kubeconfig will still work. We provide an optional query parameter ‘format’ when getting clusterUser credential to overwrite the default behavior change, you can explicitly specify format to ‘azure’ to get old format kubeconfig.
  * The [NodeRestriction Admission Controller](https://kubernetes.io/docs/reference/access-authn-authz/admission-controllers/#noderestriction) will be enabled
* Konnectivity rollout will continue in May 2022 and is expected to complete by end of May.
* Update your AKS labels to the recommended substitutions before deprecation after the Kubernetes v1.24 release. See more information on label deprecations and how to update your labels in the [Use labels in an AKS cluster](https://docs.microsoft.com/azure/aks/use-labels) documentation.

### Release notes

* Features
  * [AKS Cluster Extensions](https://azure.microsoft.com/en-us/updates/generally-available-aks-cluster-extensions/) is now generally available.
  * [Azure CNI dynamic IP allocation and enhanced subnet support](https://azure.microsoft.com/en-us/updates/generally-available-dynamic-ip-allocation-and-enhanced-subnet-support-in-aks/) is now generally available.
  * [Alias minor version](https://azure.microsoft.com/en-us/updates/generally-available-alias-minor-version-support-in-aks/) is now generally available.
  * [Custom node configuration](https://azure.microsoft.com/en-us/updates/generally-available-custom-node-configuration-on-aks/) is now generally available.
  * [Subnet per node pool](https://azure.microsoft.com/en-us/updates/generally-available-subnet-per-node-pool/) is now generally available.
* Preview features
  * [ARM64 agent pools](https://azure.microsoft.com/en-us/updates/public-preview-arm64-agent-node-support-in-aks/) is now in public preview.
  * [Azure Disk CSI driver v2](https://azure.microsoft.com/en-us/updates/public-preview-azure-disk-csi-driver-v2-in-aks/) is now in public preview.
  * [Draft extension for Azure Kubernetes Service (AKS)](https://azure.microsoft.com/en-us/updates/public-preview-draft-extension-for-azure-kubernetes-service-aks/) is now in public preview.
  * [KEDA add-on](https://azure.microsoft.com/en-us/updates/public-preview-keda-addon-for-aks/) is now in public preview.
  * [Web application routing add-on](https://azure.microsoft.com/en-us/updates/public-preview-web-application-routing-addon-for-azure-kubernetes-service-aks/) is now in public preview.
  * [Windows Server 2022 host support](https://azure.microsoft.com/en-us/updates/public-preview-windows-server-2022-host-support-in-aks/) is now in public preview.
* Bug fixes
  * BYOCNI nodes will no longer be provisioned with additional secondary IPs
  * Calls to admission webhooks in Konnectivity clusters will properly use the Konnectivity tunnel to reach the webhook URL
* Component Updates
  * Azure Disk CSI driver has been updated to [v1.18.0](https://github.com/kubernetes-sigs/azuredisk-csi-driver/releases/tag/v1.18.0)
  * AKS Ubuntu 18.04 image updated to [AKSUbuntu-1804-2022.05.10](vhd-notes/aks-ubuntu/AKSUbuntu-1804/2022.05.04.txt).
  * AKS Windows 2019 image has been updated to [17763.2928.220511](vhd-notes/AKSWindows/2019/17763.2928.220511.txt).
  * AKS Windows 2022 image has been added with version [20348.707.220511](vhd-notes/AKSWindows/2022/20348.707.220511.txt).
  * Cloud controller manager has been updated to versions [v1.23.12](https://github.com/kubernetes-sigs/cloud-provider-azure/releases/tag/v1.23.12)/[v1.1.15](https://github.com/kubernetes-sigs/cloud-provider-azure/releases/tag/v1.1.15)/[v1.0.19](https://github.com/kubernetes-sigs/cloud-provider-azure/releases/tag/v1.0.19) (see the [version matrix](https://github.com/kubernetes-sigs/cloud-provider-azure#version-matrix) to see which CCM version maps to which AKS version)
  * CoreDNS has been updated to [v1.8.7](https://github.com/coredns/coredns/releases/tag/v1.8.7) for AKS clusters >=1.20.0. Clusters before 1.20.0 remain on 1.6.6.
  * external-dns has been updated to [v0.10.2](https://github.com/kubernetes-sigs/external-dns/releases/tag/v0.10.2)

## Release 2022-05-08

This release is rolling out to all regions - estimated time for completed roll out is 2022-05-21 for public cloud and 2022-05-24 for sovereign clouds.

### Announcements

* From Kubernetes 1.23, containerd will be the default container runtime for Windows node pools. Docker support will be deprecated in Kubernetes 1.24. You are advised to test your workloads before Docker deprecation happens by following the documentation [here](https://docs.microsoft.com/azure/aks/windows-container-cli#add-a-windows-server-node-pool-with-containerd-preview).
* Starting with 1.24 the default format of clusterUser credential for AAD enabled clusters will be ‘exec’, which requires [kubelogin](https://github.com/Azure/kubelogin) binary in the execution PATH. If you are using Azure CLI, it will prompt users to download kubelogin. There will be no behavior change for non-AAD clusters, or AAD clusters whose version is older than 1.24. Existing downloaded kubeconfig will still work. We provide an optional query parameter ‘format’ when getting clusterUser credential to overwrite the default behavior change, you can explicitly specify format to ‘azure’ to get old format kubeconfig.
* Konnectivity rollout will continue in May 2022 and is expected to complete by end of May.
* Update your AKS labels to the recommended substitutions before deprecation after the Kubernetes v1.24 release. See more information on label deprecations and how to update your labels in the [Use labels in an AKS cluster](https://docs.microsoft.com/azure/aks/use-labels) documentation.

### Release notes

* Public preview
  * [AKS now supports updating kubelet on node pools to use a new or changed user-assigned managed identity.](https://docs.microsoft.com/azure/aks/use-managed-identity#update-an-existing-cluster-using-kubelet-identity-preview)
* Bug Fixes
  * Fixes a bug with the AKS-EnableDualStack preview feature that would delete managed outbound IPv6 IPs if updating the cluster with a version of the API before the dual-stack parameters were added.
  * A validation to prevent adding clusters to a subnet with a NAT Gateway without setting the appropriate outboundType was applied to updates as well as creates, preventing changes to clusters in this situation. The validation has been removed from update calls.
* Component Updates
  * Azure File CSI driver has been updated to [v1.6](https://github.com/kubernetes-sigs/azurefile-csi-driver/releases/tag/v1.16.0)
  * AKS Ubuntu 18.04 image updated to [AKSUbuntu-1804-2022.05.04](vhd-notes/aks-ubuntu/AKSUbuntu-1804/2022.05.04.txt).

## Release 2022-05-01

This release is rolling out to all regions - estimated time for completed roll out is 2022-05-13 for public cloud and 2022-05-16 for sovereign clouds.

### Announcements

* From Kubernetes 1.23, containerd will be the default container runtime for Windows node pools. Docker support will be deprecated in Kubernetes 1.24. You are advised to test your workloads before Docker deprecation happens by following the documentation [here](https://docs.microsoft.com/azure/aks/windows-container-cli#add-a-windows-server-node-pool-with-containerd-preview).
* Starting with 1.24 the default format of clusterUser credential for AAD enabled clusters will be ‘exec’, which requires [kubelogin](https://github.com/Azure/kubelogin) binary in the execution PATH. If you are using Azure CLI, it will prompt users to download kubelogin. There will be no behavior change for non-AAD clusters, or AAD clusters whose version is older than 1.24. Existing downloaded kubeconfig will still work. We provide an optional query parameter ‘format’ when getting clusterUser credential to overwrite the default behavior change, you can explicitly specify format to ‘azure’ to get old format kubeconfig.
* Konnectivity rollout will continue in May 2022 and is expected to complete by end of May.
* Update your AKS labels to the recommended substitutions before deprecation after the Kubernetes v1.24 release. See more information on label deprecations and how to update your labels in the [Use labels in an AKS cluster](https://docs.microsoft.com/azure/aks/use-labels) documentation.

### Release notes

* Public preview
  * The `aks-preview` Azure CLI extension (version 0.5.66+) now supports running `az aks update -g <resourceGroup> -n <clusterName>` without any optional arguments. This will perform an update operation without performing any changes, which can recover a cluster stuck in a failed provisioning state.
  * [AKS now supports updating kubelet on node pools to use a new or changed user-assigned managed identity.](https://docs.microsoft.com/azure/aks/use-managed-identity#update-an-existing-cluster-using-kubelet-identity-preview)
* Behavioral changes
  * Kube-proxy now detects local traffic using the local interface subnet instead of cluster CIDR when using Azure CNI. For clusters that have agent pools in separate subnets, this ensures that kube-proxy NAT rules do not interfere with network policies enforced by Azure NPM. The configuration change applies to clusters running Azure CNI and Kubernetes version 1.23.3 or later.
  * Clusters deployed with outboundType loadBalancer but deployed in a subnet with an attached NAT gateway will be updatable. Deployment of clusters into a bring-your-own-vnet subnet with a NAT Gateway already attached will be blocked unless `outboundType userAssignedNATGateway` is passed. See [NAT Gateway](https://docs.microsoft.com/en-us/azure/aks/nat-gateway) in the AKS Documentation for more details.
* Component Updates
  * Azure CNI has been updated to [v1.4.22](https://github.com/Azure/azure-container-networking/releases/tag/v1.4.22).
  * [Cloud Provider Azure](https://kubernetes-sigs.github.io/cloud-provider-azure/) is being upgraded to [v1.23.11](https://github.com/kubernetes-sigs/cloud-provider-azure/releases/tag/v1.23.11)/[v1.1.14](https://github.com/kubernetes-sigs/cloud-provider-azure/releases/tag/v1.1.14)/[v1.0.18](https://github.com/kubernetes-sigs/cloud-provider-azure/releases/tag/v1.0.18)/[v0.7.21](https://github.com/kubernetes-sigs/cloud-provider-azure/releases/tag/v0.7.21) (depending on AKS cluster version).
  
## Release 2022-04-24

This release is rolling out to all regions - estimated time for completed roll out is 2022-05-06 for public cloud and 2022-05-09 for sovereign clouds.

### Announcements

* From Kubernetes 1.23, containerd will be the default container runtime for Windows node pools. Docker support will be deprecated in Kubernetes 1.24. You are advised to test your workloads before Docker deprecation happens by following the documentation [here](https://docs.microsoft.com/azure/aks/windows-container-cli#add-a-windows-server-node-pool-with-containerd-preview).
* Starting with 1.24 the default format of clusterUser credential for AAD enabled clusters will be ‘exec’, which requires [kubelogin](https://github.com/Azure/kubelogin) binary in the execution PATH. If you are using Azure CLI, it will prompt users to download kubelogin. There will be no behavior change for non-AAD clusters, or AAD clusters whose version is older than 1.24. Existing downloaded kubeconfig will still work. We provide an optional query parameter ‘format’ when getting clusterUser credential to overwrite the default behavior change, you can explicitly specify format to ‘azure’ to get old format kubeconfig.
* Konnectivity rollout will continue in May 2022 and is expected to complete by end of May.
* Update your AKS labels to the recommended substitutions before deprecation after the Kubernetes v1.24 release. See more information on label deprecations and how to update your labels in the [Use labels in an AKS cluster](https://docs.microsoft.com/azure/aks/use-labels) documentation.

### Release notes

* Preview features
  * AKS now supports enabling [encryption at rest for data in etcd](https://docs.microsoft.com/azure/aks/use-kms-etcd-encryption) using Azure Key Vault with Key Management Service (KMS) plugin.
* Bug Fixes
  * Fixed CSI driver version display issue in Azure disk and file CSI Driver objects.
  * Fixed bug where cloud-controller-manager was not deleting Node Object after deletion of VMSS instance.
* Behavioral changes
  * Taints and labels applied using the AKS nodepool API are not modifiable from the Kubernetes API and vice versa.
* Component Updates
  * Azure Disk CSI driver has been updated to [1.16](https://github.com/kubernetes-sigs/azuredisk-csi-driver/releases/tag/v1.16.0).
  * Azure File CSI driver has been rolled back to [1.12](https://github.com/kubernetes-sigs/azurefile-csi-driver/releases/tag/v1.12.0) to avoid storage account creation every time when a new Azure file share volume is created.
  * On AKS clusters of versions >= 1.22, nginx-ingress-controller images are updated from 1.0.5 to 1.2.0 to address [CVE-2021-25745](https://github.com/Azure/AKS/issues/2906) and [CVE-2021-25746](https://github.com/Azure/AKS/issues/2909) vulnerabilities.  
  * AKS Ubuntu 18.04 image updated to [AKSUbuntu-1804-2022.04.27](vhd-notes/aks-ubuntu/AKSUbuntu-1804/2022.04.27.txt).
  * AKS Windows image has been updated to [2019-datacenter-core-smalldisk-17763.2803.220413](vhd-notes/AKSWindows/2019/17763.2803.220413.txt).

## Release 2022-04-03

This release is rolling out to all regions - estimated time for completed roll out is 2022-04-15 for public cloud and 2022-04-18 for sovereign clouds.

### Announcements

* From Kubernetes 1.23, containerd will be the default container runtime for Windows node pools. Docker support will be deprecated in Kubernetes 1.24. You are advised to test your workloads before Docker deprecation happens by following the documentation [here](https://docs.microsoft.com/azure/aks/windows-container-cli#add-a-windows-server-node-pool-with-containerd-preview).
* Starting with 1.24 the default format of clusterUser credential for AAD enabled clusters will be ‘exec’, which requires [kubelogin](https://github.com/Azure/kubelogin) binary in the execution PATH. If you are using Azure CLI, it will prompt users to download kubelogin. There will be no behavior change for non-AAD clusters, or AAD clusters whose version is older than 1.24. Existing downloaded kubeconfig will still work. We provide an optional query parameter ‘format’ when getting clusterUser credential to overwrite the default behavior change, you can explicitly specify format to ‘azure’ to get old format kubeconfig.
* Starting in Kubernetes 1.23 AKS Metrics server deployment will start having 2 pods instead of 1 for HA, which will increase the memory requests of the system by 54Mb.
* Kubernetes version 1.20 will be deprecated and removed from AKS on April 7th 2022.
* Update your AKS labels to the recommended substitutions before deprecation after the Kubernetes v1.24 release. See more information on label deprecations and how to update your labels in the [Use labels in an AKS cluster](https://docs.microsoft.com/azure/aks/use-labels) documentation.

### Release notes

* Preview Features
  * AKS now supports [Host Process Containers](https://kubernetes.io/docs/tasks/configure-pod-container/create-hostprocess-pod/) as a preview feature on versions 1.23+.
* Features
  * [Custom node configuration](https://docs.microsoft.com/azure/aks/custom-node-configuration) for AKS is now generally available.
  * [gMSAv2 security policy support on Windows](https://docs.microsoft.com/azure/aks/use-group-managed-service-accounts) is now generally available.
* Bug Fixes
  * Fixed a bug where deployments done via the AKS run command would incorrectly display a server error when pods in a deployment did not become ready in 30s. This is now correctly flagged as a client error and will ask the user to retry or take action to ensure the pods of the deployment become ready within the allocated time.
* Component Updates
  * Azure Keyvault Secrets Provider has been updated to [v1.1.0](https://github.com/Azure/secrets-store-csi-driver-provider-azure/releases/tag/v1.1.0).
  * Azure Disk CSI driver has been updated to [1.14](https://github.com/kubernetes-sigs/azuredisk-csi-driver/releases/tag/v1.14.0).
  * Azure File CSI driver has been updated to [1.13](https://github.com/kubernetes-sigs/azurefile-csi-driver/releases/tag/v1.13.0).
  * AKS Ubuntu 18.04 image updated to [AKSUbuntu-1804-2022.03.29](vhd-notes/aks-ubuntu/AKSUbuntu-1804/2022.03.29.txt).

## Release 2022-03-27

This release is rolling out to all regions - estimated time for completed roll out is 2022-04-08 for public cloud and 2022-04-11 for sovereign clouds.

### Announcements

* Upgrade your AKS Ubuntu 18.04 worker nodes to VHD version [2022.03.20](https://github.com/Azure/AgentBaker/blob/master/vhdbuilder/release-notes/AKSUbuntu/gen1/1804/2022.03.20.txt) or newer to address [CVE-2022-0492](https://github.com/Azure/AKS/issues/2834) and [CVE-2022-23648](https://github.com/Azure/AKS/issues/2821).
* From Kubernetes 1.23, containerd will be the default container runtime for Windows node pools. Docker support will be deprecated in Kubernetes 1.24. You are advised to test your workloads before Docker deprecation happens by following the documentation [here](https://docs.microsoft.com/azure/aks/windows-container-cli#add-a-windows-server-node-pool-with-containerd-preview).
* Starting with 1.24 the default format of clusterUser credential for AAD enabled clusters will be ‘exec’, which requires [kubelogin](https://github.com/Azure/kubelogin) binary in the execution PATH. If you are using Azure CLI, it will prompt users to download kubelogin. There will be no behavior change for non-AAD clusters, or AAD clusters whose version is older than 1.24. Existing downloaded kubeconfig will still work. We provide an optional query parameter ‘format’ when getting clusterUser credential to overwrite the default behavior change, you can explicitly specify format to ‘azure’ to get old format kubeconfig.
* Starting in Kubernetes 1.23 AKS Metrics server deployment will start having 2 pods instead of 1 for HA, which will increase the memory requests of the system by 54Mb.
* Kubernetes version 1.20 will be deprecated and removed from AKS on April 7th 2022.
* Update your AKS labels to the recommended substitutions before deprecation after the Kubernetes v1.24 release. See more information on label deprecations and how to update your labels in the [Use labels in an AKS cluster](https://docs.microsoft.com/azure/aks/use-labels) documentation.
* Node Pool Snapshot CLI experience is changing by April 6,  2022. The current nodepool snapshot commands i.e az `aks snapshot` will now be `az aks nodepool snapshot`.

### Release notes

* Preview Features
  * You can now [Bring your Own CNI plugin to AKS](https://docs.microsoft.com/azure/aks/use-byo-cni)
* Features
  * Node pool [Scale-down Mode](https://docs.microsoft.com/azure/aks/scale-down-mode) is not Generally available and supports Spot Node Pools.
* Bug Fixes
  * Fixed <https://github.com/kubernetes-sigs/cloud-provider-azure/pull/1317> in kubernetes v1.22+.
  * Fixed <https://github.com/kubernetes-sigs/cloud-provider-azure/pull/1346> in kubernetes v1.22+.
  * Fixed bug with auto-scaling from zero with pods that utilize an `agentpool=` label selector.
  * Fixed bug for IPv6-enabled clusters using OpenVPN and BYO VNET that checked the incorrect IPv6 CIDR.
* Behavioral changes
  * An AKS API call on the cluster after a control plane upgrade was incorrectly causing many nodepool upgrades. We have amended the behavior such that if you dont specify nodepools or specify some nodepools in the call, then the nodepools are not upgraded to the control plane version implicitly. In order to upgrade the nodepools following the control plane upgrade, an explicit kubernetes version upgrade in the respective nodepool(s) should be added in the request.
* Component Updates
  * Azure CNI for Windows updated to [v1.4.22](https://github.com/Azure/azure-container-networking/releases/tag/v1.4.22).
  * Azure Disk CSI driver to [v1.13.0](https://github.com/kubernetes-sigs/azuredisk-csi-driver/releases/tag/v1.13.0).
  * Azure Monitor for Containers addon updated to [ciprod03172022](https://github.com/microsoft/Docker-Provider/blob/ci_prod/ReleaseNotes.md#3172022--).
  * AKS Ubuntu 18.04 image updated to [AKSUbuntu-1804-2022.03.23](vhd-notes/aks-ubuntu/AKSUbuntu-1804/2022.03.23.txt).

## Release 2022-03-20

This release is rolling out to all regions - estimated time for completed roll out is 2022-04-03 for public cloud and 2022-04-06 for sovereign clouds. Please note that the AKS release cadence has shifted; new releases will now be cut on Sunday.

### Announcements

* Upgrade your AKS Ubuntu 18.04 worker nodes to VHD version [2022.03.20](https://github.com/Azure/AgentBaker/blob/master/vhdbuilder/release-notes/AKSUbuntu/gen1/1804/2022.03.20.txt) or newer to address [CVE-2022-0492](https://github.com/Azure/AKS/issues/2834) and [CVE-2022-23648](https://github.com/Azure/AKS/issues/2821).
* From Kubernetes 1.23, containerd will be the default container runtime for Windows node pools. Docker support will be deprecated in Kubernetes 1.24. You are advised to test your workloads before Docker deprecation happens by following the documentation [here](https://docs.microsoft.com/azure/aks/windows-container-cli#add-a-windows-server-node-pool-with-containerd-preview).
* Starting with 1.24 the default format of clusterUser credential for AAD enabled clusters will be ‘exec’, which requires [kubelogin](https://github.com/Azure/kubelogin) binary in the execution PATH. If you are using Azure CLI, it will prompt users to download kubelogin. There will be no behavior change for non-AAD clusters, or AAD clusters whose version is older than 1.24. Existing downloaded kubeconfig will still work. We provide an optional query parameter ‘format’ when getting clusterUser credential to overwrite the default behavior change, you can explicitly specify format to ‘azure’ to get old format kubeconfig.
* Starting in Kubernetes 1.23 AKS Metrics server deployment will start having 2 pods instead of 1 for HA, which will increase the memory requests of the system by 54Mb.
* Kubernetes version 1.20 will be deprecated and removed from AKS on April 7th 2022.

### Release notes

* Behavioral changes
  * Accelerated networking will now be enabled by default for newly-created Windows nodepools.
  * The [single placement group VMSS flag](https://docs.microsoft.com/azure/virtual-machines/sizes-hpc#cluster-configuration-options) will now be enabled for newly-created node pools using InfiniBand/RDMA-capable VM sizes. InfiniBand/RDMA-capable SKUs, like most [H-series](https://docs.microsoft.com/azure/virtual-machines/sizes-hpc) and some [N-series](https://docs.microsoft.com/azure/virtual-machines/sizes-gpu) sizes, can be identified by the "r" in the additional features section of the size name (e.g. Standard_HB120**r**s_v3, Standard_ND96as**r**_v4). Note that the InfiniBand drivers are not currently loaded to nodes. Loading these via a DaemonSet will come in the near future.
* Bug fixes
  * The 2022.03.20+ AKS Ubuntu 18.04 images fix an issue (present since 2022.02.19) in which an unneeded Azure security agent was installed, leading to higher than expected memory consumption on nodes.
  * Improved error handling to resolve a bug where a cluster stop operation may show an inconsistent state, leading to a cluster that is stuck in the "Stopping" state or moves to the "Failed" state. If a cluster is stuck in this state currently, running `az resource update --ids <cluster resource ID>` should resolve the issue.
* Features
  * [Node pool snapshot](https://docs.microsoft.com/azure/aks/node-pool-snapshot) is now GA.
* Component updates
  * Containerd updated to 1.6 for AKS Windows nodes on AKS v1.23+
  * AKS Ubuntu 18.04 image updated to [AKSUbuntu-1804-2022.03.20](vhd-notes/aks-ubuntu/AKSUbuntu-1804/2022.03.20.txt)
  * AKS Windows image has been updated to [2019-datacenter-core-smalldisk-17763.2686.220317](vhd-notes/AKSWindows/2019/17763.2686.220317.txt).

## Release 2022-03-10

This release is rolling out to all regions - estimated time for completed roll out is 2022-03-23 for public cloud and 2022-03-26 for sovereign clouds.

### Announcements

* From Kubernetes 1.23, containerD will be the default container runtime for Windows node pools. Docker support will be deprecated in Kubernetes 1.24. You are advised to test your workloads before Docker deprecation happens by following the documentation [here](https://docs.microsoft.com/azure/aks/windows-container-cli#add-a-windows-server-node-pool-with-containerd-preview).
* Starting with 1.24 the default format of clusterUser credential for AAD enabled clusters will be ‘exec’, which requires [kubelogin](https://github.com/Azure/kubelogin) binary in the execution PATH. If you are using Azure CLI, it will prompt users to download kubelogin. There will be no behavior change for non-AAD clusters, or AAD clusters whose version is older than 1.24. Existing downloaded kubeconfig will still work. We provide an optional query parameter ‘format’ when getting clusterUser credential to overwrite the default behavior change, you can explicitly specify format to ‘azure’ to get old format kubeconfig.
* Starting in Kubernetes 1.23 AKS Metrics server deployment will start having 2 pods instead of 1 for HA, which will increase the memory requests of the system by 54Mb.
* Kubernetes version 1.20 will be deprecated and removed from AKS on April 7th 2022.

### Release notes

* Component updates
  * AKS clusters >= 1.19 will now have Application Gateway Ingress Controller (AGIC) version 1.5.1 which adds support for ingress class and path prefix
  * Upgrade Azure disk CSI driver to 1.12.0 on 1.21+ clusters
  * Upgrade Azure Defender pod-collector image to 0.3.19 from 0.3.18
  * AKS Ubuntu 18.04 image updated to [AKSUbuntu-1804-2022.03.07](vhd-notes/aks-ubuntu/AKSUbuntu-1804/2022.03.07.txt)
  * AKS Windows image has been updated to [2019-datacenter-core-smalldisk-17763.2686.220309](vhd-notes/AKSWindows/2019/17763.2686.220309.txt).

## Release 2022-03-03

This release is rolling out to all regions - estimated time for completed roll out is 2022-03-16 for public cloud and 2022-03-19 for sovereign clouds.

### Announcements

* From Kubernetes 1.23, containerD will be the default container runtime for Windows node pools. Docker support will be deprecated in Kubernetes 1.24. You are advised to test your workloads before Docker deprecation happens by following the documentation [here](https://docs.microsoft.com/azure/aks/windows-container-cli#add-a-windows-server-node-pool-with-containerd-preview).
* Starting with 1.24 the default format of clusterUser credential for AAD enabled clusters will be ‘exec’, which requires [kubelogin](https://github.com/Azure/kubelogin) binary in the execution PATH. If you are using Azure CLI, it will prompt users to download kubelogin. There will be no behavior change for non-AAD clusters, or AAD clusters whose version is older than 1.24. Existing downloaded kubeconfig will still work. We provide an optional query parameter ‘format’ when getting clusterUser credential to overwrite the default behavior change, you can explicitly specify format to ‘azure’ to get old format kubeconfig.
* Starting in Kubernetes 1.23 AKS Metrics server deployment will start having 2 pods instead of 1 for HA, which will increase the memory requests of the system by 54Mb.
* Kubernetes version 1.20 will be deprecated and removed from AKS on April 7th 2022.
* AKS x OSS Integration Blog Series: This month’s article highlights how to deploy a highly available Redis Cluster to AKS. [Run scalable and resilient Redis with Kubernetes and Azure Kubernetes Service - Microsoft Tech Community](https://techcommunity.microsoft.com/t5/apps-on-azure-blog/run-scalable-and-resilient-redis-with-kubernetes-and-azure/ba-p/3247956). Previous two articles explore storing [Prometheus metrics with Thanos/AKS](https://techcommunity.microsoft.com/t5/apps-on-azure-blog/store-prometheus-metrics-with-thanos-azure-storage-and-azure/ba-p/3067849) and [Cluster monitoring with Prometheus/Grafana/AKS](https://techcommunity.microsoft.com/t5/apps-on-azure-blog/using-azure-kubernetes-service-with-grafana-and-prometheus/ba-p/3020459).

### Release notes

* Preview features
  * Associate capacity reservation to node pools is now previewed in all regions. Documentation available [here](https://docs.microsoft.com/azure/aks/use-multiple-node-pools#associate-capacity-reservation-groups-to-node-pools-preview).
* Component updates
  * AKS Ubuntu 18.04 image updated to [AKSUbuntu-1804-2022.03.03](vhd-notes/aks-ubuntu/AKSUbuntu-1804/2022.03.03.txt) contains hotfix for [containerd-1602](https://github.com/Azure/AgentBaker/pull/1602).
  * Introducing Prometheus performance metrics, measuring execution time of handling pod/namespace/network policy CRUD events. The pre-existing npm_add_policy_exec_time metric now has an "error" label.

## Release 2022-02-24

This release is rolling out to all regions - estimated time for completed roll out is 2022-03-09 for public cloud and 2022-03-12 for sovereign clouds.

### Announcements

* From Kubernetes 1.23, containerD will be the default container runtime for Windows node pools. Docker support will be deprecated in Kubernetes 1.24. You are advised to test your workloads before Docker deprecation happens by following the documentation [here](https://docs.microsoft.com/azure/aks/windows-container-cli#add-a-windows-server-node-pool-with-containerd-preview).
* Starting with 1.24 the default format of clusterUser credential for AAD enabled clusters will be ‘exec’, which requires [kubelogin](https://github.com/Azure/kubelogin) binary in the execution PATH. If you are using Azure CLI, it will prompt users to download kubelogin. There will be no behavior change for non-AAD clusters, or AAD clusters whose version is older than 1.24. Existing downloaded kubeconfig will still work. We provide an optional query parameter ‘format’ when getting clusterUser credential to overwrite the default behavior change, you can explicitly specify format to ‘azure’ to get old format kubeconfig.
* Starting in Kubernetes 1.23 AKS Metrics server deployment will start having 2 pods instead of 1 for HA, which will increase the memory requests of the system by 54Mb.

### Release notes

* Behavioral changes
  * The default VNET address for managed VNETs will change from 10.0.0.0/8 to 10.240.0.0/16 and the default node subnet address will change from 10.224.0.0/12 to 10.224.0.0/16. New clusters will be required to have service and pod CIDR ranges that do not overlap with these new VNET ranges.
* Bug fixes
  * Fix azure disk resize timeout issue on aks 1.21+
* Preview features
  * Associate capacity reservation to node pools. Documentation available [here](https://docs.microsoft.com/azure/aks/use-multiple-node-pools#associate-capacity-reservation-groups-to-node-pools-preview).
* Component updates
  * AKS Ubuntu 18.04 image updated to [AKSUbuntu-1804-2022.02.19](vhd-notes/aks-ubuntu/AKSUbuntu-1804/2022.02.19.txt).
  * Azure Policy for AKS updated to [Gatekeeper 3.7.1](https://github.com/open-policy-agent/gatekeeper/releases/tag/v3.7.1)

## Release 2022-02-17

This release is rolling out to all regions - estimated time for completed roll out is 2022-03-02 for public cloud and 2022-03-05 for sovereign clouds.

### Announcement

* From Kubernetes 1.23, containerD will be the default container runtime for Windows node pools. Docker support will be deprecated in Kubernetes 1.24. You are advised to test your workloads before Docker deprecation happens by following the documentation here <https://docs.microsoft.com/en-us/azure/aks/windows-container-cli#add-a-windows-server-node-pool-with-containerd-preview>.
* Konnectivity rollout will continue in Feb 2022.
* Starting with 1.23 AKS will follow upstream kubernetes and deprecate in-tree azure authentication which is marked for deprecation to be replaced with 'exec'. If you are using Azure CLI or Azure clients, AKS will download kubelogin for users automatically. If outside of Azure CLI, users need to download and install kubelogin in order to continue to use kubectl with AAD authentication. <https://github.com/Azure/kubelogin>
* Starting in Kubernetes 1.23 AKS Metrics server deployment will start having 2 pods instead of 1 for HA, which will increase the memory requests of the system by 54Mb.

### Release Notes

* Component Updates
  * Calico updated to v3.21.4 on Windows
  * AKS Ubuntu 18.04 image updated to [AKSUbuntu-1804-2022.02.15](vhd-notes/aks-ubuntu/AKSUbuntu-1804/2022.02.15.txt).

## Release 2022-02-10

This release is rolling out to all regions - estimated time for completed roll out is 2022-02-23 for public cloud and 2022-02-26 for sovereign clouds.

### Announcement

* From Kubernetes 1.23, containerD will be the default container runtime for Windows node pools. Docker support will be deprecated in Kubernetes 1.24. You are advised to test your workloads before Docker deprecation happens by following the documentation here <https://docs.microsoft.com/en-us/azure/aks/windows-container-cli#add-a-windows-server-node-pool-with-containerd-preview>.
* Konnectivity rollout will continue in Feb 2022.
* Kubernetes 1.19 has been removed.
* Starting with 1.23 AKS will follow upstream kubernetes and deprecate in-tree azure authentication which is marked for deprecation to be replaced with 'exec'. If you are using Azure CLI or Azure clients, AKS will download kubelogin for users automatically. If outside of Azure CLI, users need to download and install kubelogin in order to continue to use kubectl with AAD authentication. <https://github.com/Azure/kubelogin>
* Starting in Kubernetes 1.23 AKS Metrics server deployment will start having 2 pods instead of 1 for HA, which will increase the memory requests of the system by 54Mb.

### Release Notes

* Behavioral changes
  * We now limit the OIDC issuer preview feature to 1.20+
  * Increased liveness/readiness probe timeout to 10 seconds for metrics server
* Component Updates
  * OSM addon updated to v1.0.0
  * Calico updated to v3.21.4 on Linux w/ operator managing CRDs
  * Azure file updated to v1.10.0 on aks 1.21+
  * omsagent update [ciprod01312022 & win-ciprod01312022](https://github.com/microsoft/Docker-Provider/blob/ci_prod/ReleaseNotes.md#1312022--)
  * AKS Ubuntu 18.04 image updated to [AKSUbuntu-1804-2022.02.07](vhd-notes/aks-ubuntu/AKSUbuntu-1804/2022.02.07.txt).
  * AKS Windows image has been updated to [2019-datacenter-core-smalldisk-17763.2565.220211](vhd-notes/AKSWindows/2019/17763.2565.220211.txt).

## Release 2022-02-06

This release is rolling out to all regions - estimated time for completed roll out is 2022-02-16 for public cloud and 2022-02-19 for sovereign clouds.

### Announcement

* From Kubernetes 1.23, containerD will be the default container runtime for Windows node pools. Docker support will be deprecated in Kubernetes 1.24. You are advised to test your workloads before Docker deprecation happens by following the documentation here <https://docs.microsoft.com/en-us/azure/aks/windows-container-cli#add-a-windows-server-node-pool-with-containerd-preview>.
* Konnectivity rollout will continue in Feb 2022.
* Kubernetes 1.19 will be removed on the next release.
* Starting with 1.23 AKS will follow upstream kubernetes and deprecate in-tree azure authentication which is marked for deprecation to be replaced with 'exec'. If you are using Azure CLI or Azure clients, AKS will download kubelogin for users automatically. If outside of Azure CLI, users need to download and install kubelogin in order to continue to use kubectl with AAD authentication. <https://github.com/Azure/kubelogin>
* Starting in Kubernetes 1.23 AKS Metrics server deployment will start having 2 pods instead of 1 for HA, which will increase the memory requests of the system by 54Mb.

### Release Notes

* Behavioral changes
  * Increase CPU limit on Windows OMS agent from 200mc to 500mc
  * GA AKS Tags now allows Patch tags to managedCluster which will also patch tags to child ARM resources {NetworkSecurityGroup, LoadBalancer, virtualNetwork}
* Bug Fixes
  * Fix azure file NFS mount permissions and enable azure file volume stats by default on AKS 1.21+
  * Upgraded Linux version to 5.4.0-1068.70-azure to address [CVE-2021-4034](https://github.com/Azure/AKS/issues/2756)
* Preview Features
  * Kubernetes 1.23.3
  * Enable ephemeral OS on [temp disk](https://aka.ms/aks/ephemeral-os-temp) for v5 VM instances
* Component Updates
  * Kubernetes 1.20.15, 1.21.9 and 1.22.6 released, 1.20.9, 1.21.2, and 1.22.2 removed
  * Upgraded Linux version to 5.4.0-1068.70-azure to address [CVE-2021-4034](https://github.com/Azure/AKS/issues/2756 )
  * Containerd registry configuration for Linux nodes - including adding root CAs for containerd via DS.
  * AKS Ubuntu 18.04 image updated to [AKSUbuntu-1804-2022.02.01](vhd-notes/aks-ubuntu/AKSUbuntu-1804/2022.02.01.txt).

## Release 2022-01-27

This release is rolling out to all regions - estimated time for completed roll out is 2022-02-07 for public cloud and 2022-02-10 for sovereign clouds.

### Announcement

* From Kubernetes 1.23, containerD will be the default container runtime for Windows node pools. Docker support will be deprecated in Kubernetes 1.24. You are advised to test your workloads before Docker deprecation happens by following the documentation here <https://docs.microsoft.com/en-us/azure/aks/windows-container-cli#add-a-windows-server-node-pool-with-containerd-preview>.
* Konnectivity rollout will continue in Feb 2022.
* Kubernetes 1.19 will be removed on the next release.
* Starting with 1.23 AKS will follow upstream kubernetes and deprecate in-tree azure authentication which is marked for deprecation to be replaced with 'exec'. If you are using Azure CLI or Azure clients, AKS will download kubelogin for users automatically. If outside of Azure CLI, users need to download and install kubelogin in order to continue to use kubectl with AAD authentication. <https://github.com/Azure/kubelogin>
* Starting in Kubernetes 1.23 AKS Metrics server deployment will start having 2 pods instead of 1 for HA, which will increase the memory requests of the system by 54Mb.

### Release Notes

* Behavioral changes
  * AKS will now create pseudo-random IPv6 address ranges for the Kubernetes pod and service IPs for new dual-stack clusters when --pod-cidrs or --service-cidrs are omitted instead of a default static value. These ranges will be generated with the method suggested in RFC 4193.
  * Removed secret RBAC for azure disk csi driver.
  * Increased csi-resizer timeout from 60s to 120s.
* Component Updates
  * AKS Ubuntu 18.04 image updated to [AKSUbuntu-1804-2022.01.24](vhd-notes/aks-ubuntu/AKSUbuntu-1804/2022.01.24.txt). Upgraded Linux version to 5.4.0-1067.70-azure to address CVE-2022-0185 (<https://github.com/Azure/AKS/issues/2749>.

## Release 2022-01-20

This release is rolling out to all regions - estimated time for completed roll out is 2022-01-31 for public cloud and 2022-02-03 for sovereign clouds.

### Announcement

* From Kubernetes 1.23, containerD will be the default container runtime for Windows node pools. Docker support will be deprecated in Kubernetes 1.24. You are advised to test your workloads before Docker deprecation happens by following the documentation here <https://docs.microsoft.com/en-us/azure/aks/windows-container-cli#add-a-windows-server-node-pool-with-containerd-preview>.
* Konnectivity rollout will continue in Feb 2022.
* Client automatic cert rotation is now being enabled on the last set of regions.
* Kubernetes 1.19 will be removed on 2022-01-31.
* Starting with 1.23 AKS will follow upstream kubernetes and deprecate in-tree azure authentication which is marked for deprecation to be replaced with 'exec'. If you are using Azure CLI or Azure clients, AKS will download kubelogin for users automatically. If outside of Azure CLI, users need to download and install kubelogin in order to continue to use kubectl with AAD authentication. <https://github.com/Azure/kubelogin>
* Starting in Kubernetes 1.23 AKS Metrics server deployment will start having 2 pods instead of 1 for HA, which will increase the memory requests of the system by 54Mb.

### Release Notes

* Preview Features
  * Multi Instance GPU support is available for ND A100 v4 VMs. See <https://aka.ms/AAfjra1> for more details.
* Bug Fixes
  * Fixed bug where some custom in-tree storage classes on 1.21+ were deleted by mistake.
  * Ensured Azure Defender pods have affinity for system pools.
  * App GW ingress controller was added the CriticalAddonsOnly toleration as the rest of the addons and system components.
* Behavioral changes
  * New global policy added to clusters with Calico network policies enabled to allow egress from the konnectivity system component.
  * All AKS system-created tags will have an "aks-managed" prefix and cannot be modified or deleted.
* Component Updates
  * ip-masq-agent updated to v2.5.0.9.
  * Konnectivity updated to v0.0.27.
  * Azure CNI updated to v0.9.1.
  * Azure Policy addon updated to prod_20220114.1.
  * Windows Pause Image updated to 3.6-hotfix.20220114.
  * AKS Ubuntu 18.04 image updated to [AKSUbuntu-1804-2022.01.19](vhd-notes/aks-ubuntu/AKSUbuntu-1804/2022.01.19.txt).

## Release 2022-01-13

This release is rolling out to all regions - estimated time for completed roll out is 2022-01-24 for public cloud and 2022-01-27 for sovereign clouds.

### Announcement

* From Kubernetes 1.23, containerD will be the default container runtime for Windows node pools. Docker support will be deprecated in Kubernetes 1.24. You are advised to test your workloads before Docker deprecation happens by following the documentation here <https://docs.microsoft.com/en-us/azure/aks/windows-container-cli#add-a-windows-server-node-pool-with-containerd-preview>.
* Konnectivity rollout will continue in Feb 2022.
* AKS is implementing auto-cert rotation slowly over the next few months. We have already enabled the following regions westcentralus, uksouth, eastus, australiacentral, and australiaest. If you have clusters in those regions please run a cluster upgrade in order to have that cluster configured for auto-cert rotation. The following regions brazilsouth, canadacentral, centralindia, and eastasia will be released in January after the holidays as the next group of regions. We will update the release notes will the upcoming schedule going forward until all regions are deployed.
* Kubernetes 1.19 will be removed on 2022-01-31.
* Starting with 1.23 AKS will follow upstream kubernetes and deprecate in-tree azure authentication which is marked for deprecation to be replaced with 'exec'. If you are using Azure CLI or Azure clients, AKS will download kubelogin for users automatically. If outside of Azure CLI, users need to download and install kubelogin in order to continue to use kubectl with AAD authentication. <https://github.com/Azure/kubelogin>

### Release Notes

* Bug Fixes
  * Fixed a bug where if RBAC was disabled on a cluster, the Azure file daemonset would crash on windows nodes.
* Component Updates
  * Upgrade dns-autoscaler to version 1.8.5 for 1.22+.
  * Azure disk CSI driver updated to v.1.10.
  * Azure file CSI driver updated to v.19 on AKS versions 1.21+
  * AKS Ubuntu 18.04 image updated to [AKSUbuntu-1804-2022.01.08](vhd-notes/aks-ubuntu/AKSUbuntu-1804/2022.01.08.txt).

## Release 2022-01-07

This release is rolling out to all regions - estimated time for completed roll out is 2022-01-17 for public cloud and 2022-01-20 for sovereign clouds.

### Announcement

* From Kubernetes 1.23, containerD will be the default container runtime for Windows node pools. Docker support will be deprecated in Kubernetes 1.24. You are advised to test your workloads before Docker deprecation happens by following the documentation here <https://docs.microsoft.com/en-us/azure/aks/windows-container-cli#add-a-windows-server-node-pool-with-containerd-preview>.
* Konnectivity rollout will continue in Feb 2022.
* AKS is implementing auto-cert rotation slowly over the next few months. We have already enabled the following regions westcentralus, uksouth, eastus, australiacentral, and australiaest. If you have clusters in those regions please run a cluster upgrade in order to have that cluster configured for auto-cert rotation. The following regions brazilsouth, canadacentral, centralindia, and eastasia will be released in January after the holidays as the next group of regions. We will update the release notes will the upcoming schedule going forward until all regions are deployed.
* Kubernetes 1.19 will be removed on 2021-01-31.
* Starting with 1.23 AKS will follow upstream kubernetes and deprecate in-tree azure authentication which is marked for deprecation to be replaced with 'exec'. If you are using Azure CLI or Azure clients, AKS will download kubelogin for users automatically. If outside of Azure CLI, users need to download and install kubelogin in order to continue to use kubectl with AAD authentication. <https://github.com/Azure/kubelogin>

### Release Notes

* Features
  * Private DNS Subzone for Private Cluster is now GA.
  * Containerd runtime on Windows is now GA
* Preview Features
  * Kubenet IPv6 support has been enabled all public cloud regions. See <https://aka.ms/aks/ipv6>  for more details.
* Bug Fixes
  * Corrected validation that silently ignored updates to HTTP proxy settings.
  * Fixed issue that blocked creation of 0 node nodepools.
  * CSI driver probe timeout increased to 30s avoid driver crashes on small Windows VM sizes.
* Behavioral Change
  * Private Cluster now supports cross-subscription VNET for PrivateLink.
  * In 1.21+ existing and newly created clusters, all built-in storage classes will use [CSI Driver provisioners](disk.csi.azure.com) [and](file.csi.azure.com). There are no in-tree provisioners any more(kubernetes.io/azure-disk and kubernetes.io/azure-file).
  * CPU limits for CSI drivers have been removed.
  * Azure CNI - won't reserve VNet IP addresses for daemonset pods using hostNetwork: true"
* Component Updates
  * Cluster Auto Scaler updates:
    * Added support for more SKUs for scaling from zero (including Standard_E2s_v5, Standard_D8s_v5 and Standard_D4s_v5).
    * Fixed an issue with balancing node groups and scaling from zero in clusters with CSI drivers that utilize zonal affinities.
    * Fixed an issue with scaling from zero when pods have a selector on the stable instance type label node.kubernetes.io/instance-type.
    * Improve scale up performance in very large scale-up scenarios
  * Azure Policy for AKS updated to [Gatekeeper 3.7.0](https://github.com/open-policy-agent/gatekeeper/releases/tag/v3.7.0)
  * AKS Ubuntu 18.04 image updated to [AKSUbuntu-1804-2021.01.07](vhd-notes/aks-ubuntu/AKSUbuntu-1804/2022.01.07.txt).
  * AKS Windows image has been updated to [2019-datacenter-core-smalldisk-17763.2366.211215](vhd-notes/AKSWindows/2019/17763.2366.211215.txt).

## Release 2021-12-9

This release is rolling out to all regions - estimated time for completed roll out is 2021-12-20 for public cloud and 2021-12-23 for sovereign clouds.

### Announcement

* From Kubernetes 1.23, containerD will be the default container runtime for Windows node pools. Docker support will be deprecated in Kubernetes 1.24. You are advised to test your workloads before Docker deprecation happens by following the documentation here <https://docs.microsoft.com/en-us/azure/aks/windows-container-cli#add-a-windows-server-node-pool-with-containerd-preview>.
* Konnectivity rollout has been halted for the rest of the year. We will continue the rollout in the new calendar year.
* AKS is implementing auto-cert rotation slowly over the next few months. We have already enabled the following regions westcentralus, uksouth, eastus, australiacentral, and australiaest. If you have clusters in those regions please run a cluster upgrade in order to have that cluster configured for auto-cert rotation. The following regions brazilsouth, canadacentral, centralindia, and eastasia will be released in January after the holidays as the next group of regions. We will update the release notes will the upcoming schedule going forward until all regions are deployed.
* Kubernetes 1.19 will be removed on 2021-01-31.
* Starting with 1.23 AKS will follow upstream kubernetes and deprecate in-tree azure authentication which is marked for deprecation to be replaced with 'exec'. If you are using Azure CLI or Azure clients, AKS will download kubelogin for users automatically. If outside of Azure CLI, users need to download and install kubelogin in order to continue to use kubectl with AAD authentication. <https://github.com/Azure/kubelogin>

### Release Notes

* Features
  * Kubernetes 1.22 is now GA.
  * New Kubernetes patch versions released, 1.20.13, 1.21.7, 1.22.4.
* Preview Features
  * AKS GitOps agent extension is now in Public Preview.
  * Microsoft Defender for containers is now in Public Preview.
* Bug Fixes
  * Corrected validation that silently ignored updates to HTTP proxy settings.
  * Fixed issue that blocked creation of 0 node nodepools.
  * CSI driver probe timeout increased to 30s avoid driver crashes on small Windows VM sizes.
* Component Updates
  * Calico updated to [v3.21.0](https://projectcalico.docs.tigera.io/archive/v3.21/release-notes/#v3210) on Linux.
  * Updated Azure CNI on Windows to [v1.4.16](https://github.com/Azure/azure-container-networking/releases/tag/v1.4.16). Fixes #2608
  * AKS Ubuntu 18.04 image updated to [AKSUbuntu-1804-2021.12.07](vhd-notes/aks-ubuntu/AKSUbuntu-1804/2021.12.07.txt)

## Release 2021-12-2

This release is rolling out to all regions - estimated time for completed roll out is 2021-12-13 for public cloud and 2021-12-16 for sovereign clouds.

### Announcement

* From Kubernetes 1.23, containerD will be the default container runtime for Windows node pools. Docker support will be deprecated in Kubernetes 1.24. You are advised to test your workloads before Docker deprecation happens by following the documentation here <https://docs.microsoft.com/en-us/azure/aks/windows-container-cli#add-a-windows-server-node-pool-with-containerd-preview>.
* Konnectivity rollout has been halted for the rest of the year. We will continue the rollout in the new calendar year.
* AKS is implementing auto-cert rotation slowly over the next few months. We have already enabled the following regions westcentralus, uksouth, eastus, australiacentral, and australiaest. If you have clusters in those regions please run a cluster upgrade in order to have that cluster configured for auto-cert rotation. The following regions brazilsouth, canadacentral, centralindia, and eastasia will be released in January after the holidays as the next group of regions. We will update the release notes will the upcoming schedule going forward until all regions are deployed.
* AKS and Holiday Season: To ease the burden of upgrade and change during the holiday season, AKS is extending a limited scope of support for all clusters and node pools on 1.19 as a courtesy. Customers with clusters and node pools on 1.19 after the [announced deprecation date of 2021-11-30](https://docs.microsoft.com/azure/aks/supported-kubernetes-versions#aks-kubernetes-release-calendar) will be granted an extension of capabilities outside the [usual scope of support for deprecated versions](https://docs.microsoft.com/azure/aks/supported-kubernetes-versions#kubernetes-version-support-policy).
 The scope of this limited extension is effective from '2021-12-01 to 2022-01-31' and is limited to the following:
  * Creation of new clusters and node pools on 1.19.
  * CRUD operations on 1.19 clusters.
  * Azure Support of non-Kubernetes related, platform issues. Platform issues include trouble with networking, storage, or compute running on Azure. Any support requests for K8s patching and troubleshooting will be requested to upgrade into a supported version.

### Release Notes

* Bug Fixes
  * Fixed a bug such that the nodes on 1.21 won't be able to start with the DelegateFSGroupToCSIDriver feature flag. This feature flag is only introduced to kubelet in 1.22.
  * A WindowsGmsaProfile certificate renewal issue during certificate rotation has been identified and fixed.
  * Added the component=tunnel label to konnectivity-agent pods so they will be matched by any label selectors that previously matched tunnelfront pods. This only applies to clusters that have received the new Konnectivity network tunnel.
* Behavioral Changes
  * Increased cpu limits of csi driver node daemonsets from 200m to 1cpu in order to prevent cpu throttling.
* Component Updates
  * AKS Ubuntu 18.04 image updated to [AKSUbuntu-1804-2021.11.27](vhd-notes/aks-ubuntu/AKSUbuntu-1804/2021.11.27.txt) - please refer to the link for package versions in this VHD.

## Release 2021-11-18

### Announcement

* AKS is implementing auto-cert rotation slowly over the next few months. We have already enabled the following regions westcentralus, uksouth, eastus, australiacentral, and australiaest. If you have clusters in those regions please run a cluster upgrade in order to have that cluster configured for auto-cert rotation. The following regions brazilsouth, canadacentral, centralindia, and eastasia will be released in January after the holidays as the next group of regions. We will update the release notes will the upcoming schedule going forward until all regions are deployed.
* Konnectivity - a new version of the AKS tunnel component that will replace the aks-link and tunnel-front versions has been rolled back in all regions. The AKS team will announce when Konnectivity is re-released.
* AKS and Holiday Season: To ease the burden of upgrade and change during the holiday season, AKS is extending a limited scope of support for all clusters and node pools on 1.19 as a courtesy. Customers with clusters and node pools on 1.19 after the [announced deprecation date of 2021-11-30](https://docs.microsoft.com/azure/aks/supported-kubernetes-versions#aks-kubernetes-release-calendar) will be granted an extension of capabilities outside the [usual scope of support for deprecated versions](https://docs.microsoft.com/azure/aks/supported-kubernetes-versions#kubernetes-version-support-policy).
 The scope of this limited extension is effective from '2021-12-01 to 2022-01-31' and is limited to the following:
  * Creation of new clusters and node pools on 1.19.
  * CRUD operations on 1.19 clusters.
  * Azure Support of non-Kubernetes related, platform issues. Platform issues include trouble with networking, storage, or compute running on Azure. Any support requests for K8s patching and troubleshooting will be requested to upgrade into a supported version.

### Release Notes

* Bug Fixes
  * A bug has been fixed where clusters would come up with incorrect SNAT settings that broke DNS resolution. The following GitHub issues describe the bug, [Pods cannot resolve external DNSes](https://github.com/Azure/AKS/issues/2646) and [azure-ip-masq-agent-config populated with empty nonMasqueradeCIDRs list for private cluster](https://github.com/Azure/AKS/issues/2653).

## Release 2021-11-11

This release is rolling out to all regions - estimated time for completed roll out is 2021-11-18 for public cloud and 2021-11-25 for sovereign clouds.

### Announcement

* AKS is implementing auto-cert rotation slowly over the next few months. We have already enabled the following regions westcentralus, uksouth, eastus, australiacentral, and australiaest. If you have clusters in those regions please run a cluster upgrade in order to have that cluster configured for auto-cert rotation. The following regions brazilsouth, canadacentral, centralindia, and eastasia will be released in January after the holidays as the next group of regions. We will update the release notes will the upcoming schedule going forward until all regions are deployed.
* Konnectivity - a new version of the AKS tunnel component that will replace the aks-link and tunnel-front versions has been rolled back in all regions. The AKS team will announce when Konnectivity is re-released.
* AKS and Holiday Season: To ease the burden of upgrade and change during the holiday season, AKS is extending a limited scope of support for all clusters and node pools on 1.19 as a courtesy. Customers with clusters and node pools on 1.19 after the [announced deprecation date of 2021-11-30](https://docs.microsoft.com/azure/aks/supported-kubernetes-versions#aks-kubernetes-release-calendar) will be granted an extension of capabilities outside the [usual scope of support for deprecated versions](https://docs.microsoft.com/azure/aks/supported-kubernetes-versions#kubernetes-version-support-policy).
 The scope of this limited extension is effective from '2021-12-01 to 2022-01-31' and is limited to the following:
  * Creation of new clusters and node pools on 1.19.
  * CRUD operations on 1.19 clusters.
  * Azure Support of non-Kubernetes related, platform issues. Platform issues include trouble with networking, storage, or compute running on Azure. Any support requests for K8s patching and troubleshooting will be requested to upgrade into a supported version.

### Release Notes

* New Features
  * Auto-Upgrade for AKS is now [GA](https://docs.microsoft.com/azure/aks/upgrade-cluster#set-auto-upgrade-channel).
* Bug Fixes
  * An Authentication issue related to [pulling image secrets](https://github.com/virtual-kubelet/azure-aci/pull/171) has been fixed with a new version of the virtual-kubelet.
* Component Updates
  * Virtual-kubelet has been updated to version 1.4.1.
  * AKS Ubuntu 18.04 image updated to [AKSUbuntu-1804-2021.11.06](vhd-notes/aks-ubuntu/AKSUbuntu-1804/2021.11.06.txt) - please refer to the link for package versions in this VHD.
  * AKS Windows image has been updated to [2019-datacenter-core-smalldisk-17763.2300.211110](vhd-notes/AKSWindows/2019/17763.2300.211110.txt) - please refer to the link for component versions in this VHD.

## Release 2021-11-04

This release is rolling out to all regions - estimated time for completed roll out is 2021-11-11 for public cloud and 2021-11-18 for sovereign clouds.

### Announcement

* AKS is implementing auto-cert rotation slowly over the next few months. We have already enabled the following regions westcentralus, uksouth, eastus, australiacentral, and australiaest. If you have clusters in those regions please run a cluster upgrade in order to have that cluster configured for auto-cert rotation. The following regions brazilsouth, canadacentral, centralindia, and eastasia will be released in January after the holidays as the next group of regions. We will update the release notes will the upcoming schedule going forward until all regions are deployed.
* Konnectivity - a new version of the AKS tunnel component will replace the aks-link and tunnel-front versions slowly over the rest of the calendar year. The following regions eastus, westcentralus, uksouth, uaenorth already have Konnectivity enabled.

### Release Notes

* Preview Features
  * Managed NAT Gateway is now in [public preview](https://docs.microsoft.com/azure/aks/nat-gateway).
  * Group Managed Service Accounts (GMSA) for your Windows Server nodes is now in [public preview](https://docs.microsoft.com/azure/aks/use-group-managed-service-accounts).
* Bug Fixes
  * A bug has been fixed in `Application Gateway Ingress Controller` that previously caused users OOM errors while running a large number of ingress objects.
* Component Updates
  * AKS Ubuntu 18.04 image updated to [AKSUbuntu-1804-2021.10.30](vhd-notes/aks-ubuntu/AKSUbuntu-1804/2021.10.30.txt) - please refer to the link for package versions in this VHD.

## Release 2021-10-28

This release is rolling out to all regions - estimated time for completed roll out is 2021-11-04 for public cloud and 2021-11-11 for sovereign clouds.

### Announcement

* AKS is implementing auto-cert rotation slowly over the next few months. We have already enabled the following regions westcentralus, uksouth, eastus, australiacentral, and australiaest. If you have clusters in those regions please run a cluster upgrade in order to have that cluster configured for auto-cert rotation. The following regions brazilsouth, canadacentral, centralindia, and eastasia will be released in January after the holidays as the next group of regions. We will update the release notes will the upcoming schedule going forward until all regions are deployed.
* Konnectivity - a new version of the AKS tunnel component will replace the aks-link and tunnel-front versions slowly over the rest of the calendar year. The following regions westcentralus, uksouth, uaenorth already have Konnectivity enabled.

### Release Notes

* Preview Features
  * Node pool start/stop is now in [preview](https://docs.microsoft.com/azure/aks/start-stop-nodepools).
  * Node pool snapshots are now supported. Please check the AKS documentation at 5pm Pacific on 11/02/2021 to read more.
* Bug Fixes
  * added missing `managed-csi` storage class in AKS Kubernetes versions 1.21+.
  * Fixed a bug with the cluster autoscaler nodepool balancing due to a new agentpool label being added "kubernetes.azure.com/agentpool"
  * User manipulation or usage of the system-reserved label prefix "kubernetes.azure.com" is now correctly blocked.
* Component Updates
  * Updated CSI Disk Driver to v1.8. and File Driver to 1.7.
  * Updated omsagent to [ciprod10132021 and win-ciprod10132021](https://github.com/microsoft/Docker-Provider/blob/ci_dev/ReleaseNotes.md#10132021--).
  * Updated Azure CNI to v1.4.13 for Windows.
  * AKS Ubuntu 18.04 image updated to [AKSUbuntu-1804-2021.10.23](vhd-notes/aks-ubuntu/AKSUbuntu-1804/2021.10.23.txt) - please refer to the link for package versions in this VHD.

## Release 2021-10-15

This release is rolling out to all regions - estimated time for completed roll out is 2021-10-21 for public cloud and 2021-10-28 for sovereign clouds.

### Release Notes

* Behavioral Changes
  * Add aks-managed-cluster-rg and aks-managed-cluster-name tags to the node resource group
* Bug Fixes
  * Fix [issue](https://github.com/Azure/AKS/issues/2584) where Terraform is unable to set a default for the auto upgrade channel preview feature
* Component Updates
  * Update Virtual Kubelet to 1.4.0
  * Use 1.5.0-rc1 of the AGIC Addon for k8s 1.22.0 to support ingress v1 API
  * Update Azure CNI to v1.4.12 for Windows
  * Update AKS base image version for Edge zones to 2021.10.13
  * AKS Ubuntu 18.04 image updated to [AKSUbuntu-1804-2021.10.13](vhd-notes/aks-ubuntu/AKSUbuntu-1804/2021.10.13.txt) - please refer to the link for package versions in this VHD.
  * AKS Windows image has been updated to the 10B patch version including KB5004335, KB5004424, KB5006672 & KB5005701 [2019-datacenter-core-smalldisk-17763.2237.211014](vhd-notes/AKSWindows/2019/17763.2237.211014.txt) - please refer to the link for component versions in this VHD.

## Release 2021-10-08

This release is rolling out to all regions - estimated time for completed roll out is 2021-10-14 for public cloud and 2021-10-21 for sovereign clouds.

### Release Notes

* Features
  * General Availability of [Ultra SSD support](https://docs.microsoft.com/en-us/azure/aks/use-ultra-disks)
* Preview Features
  * Public Preview of Private DNS sub zone support for Private Clusters
  * Public Preview of [HTTP Proxy](https://docs.microsoft.com/en-us/azure/aks/http-proxy)
  * Public Preview of support for [WASM/WASI based nodepools](https://docs.microsoft.com/en-us/azure/aks/use-wasi-node-pools)
* Behavioral Changes
  * Validation that DNS service IP is not on subnet boundary
  * Improve system pool taints error messages
  * Don't provision network monitor on any clusters >= 1.21 as Azure CNI moved to transparent mode
* Bug Fixes
  * Fix issue where images in China region were pulled from public cloud MCR
* Component Updates
  * AKS Ubuntu 18.04 image updated to [AKSUbuntu-1804-2021.10.02](vhd-notes/aks-ubuntu/AKSUbuntu-1804/2021.10.02.txt) - please refer to the link for package versions in this VHD.

## Release 2021-09-30

This release is rolling out to all regions - estimated time for completed roll out is 2021-10-07 for public cloud and 2021-10-14 for sovereign clouds.

### Release Notes

* Features
  * [Ability to tune azuredisk performance parameters](https://github.com/kubernetes-sigs/azuredisk-csi-driver/blob/master/docs/enhancements/feat-add-ability-to-tune-azuredisk-performance-parameters.md)
* Preview Features
  * Kubernetes 1.22.1 is now in preview
  * Enable multiple service account issuers for clusters using version >= 1.22, also fixing CNCF Validation issues.
  * Cloud Controller Manager is now default for clusters 1.22+
* Behavioral Changes
  * When turning Cluster Auto Scaler off, you can now specify the requested agent pool node number.
* Bug Fixes
  * Fixed csi driver crash issue on Windows nodes.
* Component Updates
  * Containerd 1.5 is now available to clusters 1.22+, for clusters prior to 1.22 AKS will continue to use and patch containerd 1.4.
  * New patches for containerd released, 1.5.5 and 1.4.9, which address [CVE-2021-41103](https://github.com/Azure/AKS/issues/2583)
  * AKS Ubuntu 18.04 image updated to [AKSUbuntu-1804-2021.09.25](vhd-notes/aks-ubuntu/AKSUbuntu-1804/2021.09.25.txt) - please refer to the link for package versions in this VHD.
  * AKS Windows image has been updated to the 9C patch version [2019-datacenter-core-smalldisk-17763.2213.210922](vhd-notes/AKSWindows/2019/17763.2213.210922.txt) - please refer to the link for component versions in this VHD.

## Release 2021-09-16

This release is rolling out to all regions - estimated time for completed roll out is 2021-09-23 for public cloud and 2021-09-30 for sovereign clouds.

### Announcement

* In order to preserve any deallocated VMs, you must to set Scale-down Mode to `Deallocate`. That includes VMs that have been deallocated using IaaS APIs (Virtual Machine Scale Set APIs). Setting Scale-down Mode to `Delete` will remove any deallocated VMs.

### Release Notes

* New Features
  * You can now [integrate Azure HPC Cache with Azure Kubernetes Service](https://docs.microsoft.com/azure/aks/azure-hpc-cache).
* Preview Features
  * Cloud Controller Manager is now in Public Preview in anticipation of moving [Azure specific controllers out of tree](https://docs.microsoft.com/azure/aks/out-of-tree).
* Component Updates
  * AKS Ubuntu 18.04 image updated to [AKSUbuntu-1804-2021.09.19](vhd-notes/aks-ubuntu/AKSUbuntu-1804/2021.09.19.txt) - please refer to the link for package versions in this VHD.
  * Azure Disk CSI driver has been updated to v1.7.0.
  * Azure File CSI driver has been updated to v1.6.0.

## Release 2021-09-09

This release is rolling out to all regions - estimated time for completed roll out is 2021-09-16 for public cloud and 2021-09-25 for sovereign clouds.

### Announcement

* In order to preserve any deallocated VMs, you must to set Scale-down Mode to Deallocate. That includes VMs that have been deallocated using IaaS APIs (Virtual Machine Scale Set APIs). Setting Scale-down Mode to Delete will remove any deallocate VMs.

### Release Notes

* New Features
  * AKS Run Command is now Generally Available (GA), estimated to roll out the week of 2021-09-13.
* Component Updates
  * AKS Ubuntu 18.04 image updated to [AKSUbuntu-1804-2021.09.06](vhd-notes/aks-ubuntu/AKSUbuntu-1804/2021.09.06.txt) - please refer to the link for package versions in this VHD.
* Behavioral Change
  * Azure Confidential Compute has changed the CPU resource request and limits for the device plugin and quote helper daemonset as part of the ACC addon deployments. They are now reduced as the earlier requested amounts were not necessary.
  * AKS Run Command will now be available by default, and customers can now disable when desired through the cli.

## Release 2021-09-02

This release is rolling out to all regions - estimated time for completed roll out is 2021-09-09 for public cloud and 2021-09-18 for sovereign clouds.

### Preannouncement

* AKS will be upgrading to CoreDNS v1.8.4 in September. Users who are using the rewrite plugin, should [upgrade their configuration](https://github.com/Azure/AKS/issues/2521) before 1.8.4 goes live.

### Announcement

* In order to preserve any deallocated VMs, you must to set Scale-down Mode to Deallocate. That includes VMs that have been deallocated using IaaS APIs (Virtual Machine Scale Set APIs). Setting Scale-down Mode to Delete will remove any deallocate VMs.

### Release Notes

* Features
  * Scale-down mode is now in public preview [https://docs.microsoft.com/en-us/azure/aks/scale-down-mode](https://docs.microsoft.com/en-us/azure/aks/scale-down-mode)

* Component Updates
  * Update Windows Azure CNI version to v1.4.9.  - Azure CNI start time shortened by 500ms
  * csi-snapshotter has been updated to v4.2.1 for Kubernetes 1.21
  * AKS Ubuntu 18.04 image updated to [AKSUbuntu-1804-2021.08.31](vhd-notes/aks-ubuntu/AKSUbuntu-1804/2021.08.31.txt) - please refer to the link for package versions in this VHD.

* Bug Fixes
  * NPM updated to 1.4.9, fixing <https://github.com/Azure/azure-container-networking/issues/851>

## Release 2021-08-26

This release is rolling out to all regions - estimated time for completed roll out is 2021-09-02 for public cloud and 2021-09-09 for sovereign clouds.

### Preannouncement

* AKS will be upgrading to CoreDNS v1.8.4 in September. Users who are using the rewrite plugin, should [upgrade their configuration](https://github.com/Azure/AKS/issues/2521) before 1.8.4 goes live.

### Release Notes

* Component Updates
  * Azuredisk and Azurefile CSI drivers upgraded to v1.5.0 in 1.21.0+ clusters.
  * Open Service Mesh (OSM) addon has been updated to v0.9.2.
  * Calico has been updated to v3.20.0 on linux.
  * AKS Ubuntu 18.04 image updated to [AKSUbuntu-1804-2021.08.21](vhd-notes/aks-ubuntu/AKSUbuntu-1804/2021.08.21.txt) - please refer to the link for package versions in this VHD.
* Bug Fixes
  * In scenarios where users are creating multiple node pools simultaneously, it is now possible to have the first User node pool in the deployment to have any characteristics so long as there is at least one System pool present in the deployment.

## Release 2021-08-19

This release is rolling out to all regions - estimated time for completed roll out is 2021-08-26 for public cloud and 2021-09-02 for sovereign clouds.

### Announcements

* On the next release of the az AKS CLI we will introduce a new subcommand "aks addons" which will have the following commands: disable, enable, list, list-available, show, update.

### Release Notes

* Component Updates
  * Kubernetes patch versions: 1.19.13 and 1.20.9 have been onboarded. Versions 1.19.9 and 1.20.5 have been deprecated.
  * Bump Windows containerd to v0.0.42
  * Bump CoreDNS  to 1.8.4 for Kubernetes versions above 1.20.0
  * AKS Ubuntu 18.04 image updated to [AKSUbuntu-1804-2021.08.14](vhd-notes/aks-ubuntu/AKSUbuntu-1804/2021.08.14.txt) - please refer to the link for package versions in this VHD.
  * AKS Windows image has been updated to [2019-datacenter-core-smalldisk-17763.2114.210811](vhd-notes/AKSWindows/2019/17763.2114.210811.txt) - please refer to the link for component versions in this VHD.

* Behavioral Changes
  * Stop ability to make changes to the following system labels:
    * beta.kubernetes.io/arch
    * beta.kubernetes.io/instance-type
    * beta.kubernetes.io/os
    * failure-domain.beta.kubernetes.io/region
    * failure-domain.beta.kubernetes.io/zone
    * failure-domain.kubernetes.io/zone
    * failure-domain.kubernetes.io/region
    * kubernetes.io/arch
    * kubernetes.io/hostname
    * kubernetes.io/os
    * kubernetes.io/role
    * kubernetes.io/instance-type
    * node.kubernetes.io/instance-type
    * topology.kubernetes.io/region
    * topology.kubernetes.io/zone
    * kubernetes.azure.com/role=agent
    * node-role.kubernetes.io/agent
    * kubernetes.io/role=agent
    * agentpool
    * storageprofile
    * storagetier
    * accelerator
    * kubernetes.azure.com/fips_enabled
    * kubernetes.azure.com/os-sku
    * kubernetes.azure.com/cluster

## Release 2021-08-12

This release is rolling out to all regions - estimated time for completed roll out is 2021-08-19 for public cloud and 2021-08-24 for sovereign clouds.

### Release Notes

* Component Updates
  * AKS Ubuntu 18.04 image updated to [AKSUbuntu-1804-2021.08.07](vhd-notes/aks-ubuntu/AKSUbuntu-1804/2021.08.07.txt).

## Release 2021-08-05

This release is rolling out to all regions - estimated time for completed roll out is 2021-08-12 for public cloud and 2021-08-17 for sovereign clouds.

### Release Notes

* Behavioral Changes
  * All regions now use Azure Policy V2 by default.
  * TLS 1.2 is now enabled for in AKS Windows nodes. TLS1.1, TLS1.0, SSL3.0, SSL2.0 are now disabled.
* Component Updates
  * AKS Ubuntu 18.04 image updated to [AKSUbuntu-1804-2021.07.31](vhd-notes/aks-ubuntu/AKSUbuntu-1804/2021.07.31.txt).

## Release 2021-07-29

This release is rolling out to all regions - estimated time for completed roll out is 2021-08-05 for public cloud and 2021-08-10 for sovereign clouds.

### Announcements

* Azure Kubernetes Service (AKS) will stop publishing Ubuntu 16.04 image change moving forward.
* As a response to customer feedback and issues with previous Kubernetes version patches that left a lot of users with hard options. The AKS Team is extending a limited scope of support for all clusters and nodepools on 1.18 as a courtesy. Customers with clusters and nodepools on 1.18 [after the announced deprecation date of 2021-06-30](https://docs.microsoft.com/azure/aks/supported-kubernetes-versions) will be granted an extension of capabilities outside the [usual scope of support for deprecated versions](https://docs.microsoft.com/azure/aks/supported-kubernetes-versions#aks-kubernetes-release-calendar) .The scope of this limited extension is effective from '2021-06-30 to 2021-07-31' and is limited to the following:
  * Creation of new clusters and nodepools on 1.18.
  * CRUD operations on 1.18 clusters.
  * Azure Support of non-Kubernetes related, platform issues. Platform issues include trouble with networking, storage, or compute running on Azure. Any support requests for K8s patching and troubleshooting will be requested to upgrade into a supported version.
* Previous [pod security policy (preview)](https://docs.microsoft.com/azure/aks/use-pod-security-policies) deprecation was June 30th 2021. To better align with Kubernetes Upstream pod security policy (preview) deprecation will begin with Kubernetes version 1.21, with its removal in version 1.25. As Kubernetes Upstream approaches that milestone, the Kubernetes community will be working to document viable alternatives.

### Release Notes

* Bug Fixes
  * Added missing tolerations to Pod Identity Pods. Closes #2146.
* Component Updates
  * AKS Ubuntu 18.04 image updated to [AKSUbuntu-1804-2021.07.25](vhd-notes/aks-ubuntu/AKSUbuntu-1804/2021.07.25.txt).

## Release 2021-07-22

This release is rolling out to all regions - estimated time for completed roll out is 2021-07-29 for public cloud and 2021-08-03 for sovereign clouds.

### Announcements

* Azure Kubernetes Service (AKS) will stop publishing Ubuntu 16.04 image change moving forward.
* As a response to customer feedback and issues with previous Kubernetes version patches that left a lot of users with hard options. The AKS Team is extending a limited scope of support for all clusters and nodepools on 1.18 as a courtesy. Customers with clusters and nodepools on 1.18 [after the announced deprecation date of 2021-06-30](https://docs.microsoft.com/azure/aks/supported-kubernetes-versions) will be granted an extension of capabilities outside the [usual scope of support for deprecated versions](https://docs.microsoft.com/azure/aks/supported-kubernetes-versions#aks-kubernetes-release-calendar) .The scope of this limited extension is effective from '2021-06-30 to 2021-07-31' and is limited to the following:
  * Creation of new clusters and nodepools on 1.18.
  * CRUD operations on 1.18 clusters.
  * Azure Support of non-Kubernetes related, platform issues. Platform issues include trouble with networking, storage, or compute running on Azure. Any support requests for K8s patching and troubleshooting will be requested to upgrade into a supported version.
* Previous [pod security policy (preview)](https://docs.microsoft.com/azure/aks/use-pod-security-policies) deprecation was June 30th 2021. To better align with Kubernetes Upstream pod security policy (preview) deprecation will begin with Kubernetes version 1.21, with its removal in version 1.25. As Kubernetes Upstream approaches that milestone, the Kubernetes community will be working to document viable alternatives.

### Release Notes

* Features
  * New Kubernetes patch version available, v.1.21.2.
* Preview Features
  * Upgrade your Windows nodepool from Docker to Containerd by the following two methods. Note that the Kubernetes version should be > 1.20.0 and the feature flag UseCustomizedWindowsContainerRuntime should be registered under your current Azure subscription. Reminder that Docker is removed in Kubernetes 1.24 completely, use the following commands to move your workload from Docker to Containerd now.
    * To upgrade a specific nodepool to use containerd: `az aks nodepool upgrade --cluster-name $CLUSTERNAME --name $NODEPOOLNAME --resource-group $RGNAME --kubernetes-version 1.21.1 --aks-custom-headers WindowsContainerRuntime=containerd`
    * To upgrade the cluster to use containerd for all Windows nodepools: `az aks upgrade --cluster-name $CLUSTERNAME --resource-group $RGNAME --kubernetes-version 1.21.1 --aks-custom-headers WindowsContainerRuntime=containerd`
* Behavioral Changes
  * Cluster autoscaler will now enforce the minimum count in cases where the actual count drops below that. For example, Spot eviction or changing the minimum count value from the AKS API. In the past, the autoscaler operated and respected the minimum count but never interfered to enforce it if external factors affect it.
* Component Updates
  * AKS Ubuntu 18.04 image updated to [AKSUbuntu-1804-2021.07.17](vhd-notes/aks-ubuntu/AKSUbuntu-1804/2021.07.17.txt).
  * AKS Windows image has been updated to [2019-datacenter-core-smalldisk-17763.2061.210714](vhd-notes/AKSWindows/2019/17763.2061.210714.txt).
  
## Release 2021-07-15

This release is rolling out to all regions - estimated time for completed roll out is 2021-07-27 for public cloud and 2021-07-31 for sovereign clouds.

### Announcements

* Azure Kubernetes Service (AKS) will stop publishing Ubuntu 16.04 image change moving forward.
* As a response to customer feedback and issues with previous Kubernetes version patches that left a lot of users with hard options. The AKS Team is extending a limited scope of support for all clusters and nodepools on 1.18 as a courtesy. Customers with clusters and nodepools on 1.18 [after the announced deprecation date of 2021-06-30](https://docs.microsoft.com/azure/aks/supported-kubernetes-versions) will be granted an extension of capabilities outside the [usual scope of support for deprecated versions](https://docs.microsoft.com/azure/aks/supported-kubernetes-versions#aks-kubernetes-release-calendar) .The scope of this limited extension is effective from '2021-06-30 to 2021-07-31' and is limited to the following:
  * Creation of new clusters and nodepools on 1.18.
  * CRUD operations on 1.18 clusters.
  * Azure Support of non-Kubernetes related, platform issues. Platform issues include trouble with networking, storage, or compute running on Azure. Any support requests for K8s patching and troubleshooting will be requested to upgrade into a supported version.
* Previous [pod security policy (preview)](https://docs.microsoft.com/azure/aks/use-pod-security-policies) deprecation was June 30th 2021. To better align with Kubernetes Upstream pod security policy (preview) deprecation will begin with Kubernetes version 1.21, with its removal in version 1.25. As Kubernetes Upstream approaches that milestone, the Kubernetes community will be working to document viable alternatives.

### Release Notes

* New Features
  * Kubernetes 1.21 is now Generally Available (GA), estimated to roll out the week of 2021-07-19.
  * Container Storage Interface (CSI) drivers for Azure disks and Azure files on Azure Kubernetes Service (AKS) is now Generally Available (GA) in Kubernetes version 1.21+. Azure Disk CSI migration is turned on for 1.21.0+ clusters.
* Bug Fixes
  * Fix external-dns 0.8.0 for HTTP application routing addon for 1.21+ clusters.
* Behavioral Changes
  * Azure Kubernetes Service (AKS) will now rotate your intermediate certificates during an upgrade operation
* Preview Features
  * Windows containerd support on AKS is now available in all sovereign clouds.
* Component Updates
  * Azuredisk and Azurefile CSI drivers upgraded to v1.4.0 in 1.20.0+ clusters.
  * Windows image update for omsagent for Windows mdm by setting the NODE_IP environment variable for 'machine' as required by Windows in non-sidecar enabled mode.
  * AKS Ubuntu 18.04 image updated to [AKSUbuntu-1804-2021.07.10](vhd-notes/aks-ubuntu/AKSUbuntu-1804/2021.07.10.txt).

## Release 2021-07-08

This release is rolling out to all regions - estimated time for completed roll out is 2021-07-15 for public cloud and 2021-07-21 for sovereign clouds.

### Announcements

* As a response to customer feedback and issues with previous Kubernetes version patches that left a lot of users with hard options. The AKS Team is extending a limited scope of support for all clusters and nodepools on 1.18 as a courtesy. Customers with clusters and nodepools on 1.18 [after the announced deprecation date of 2021-06-30](https://docs.microsoft.com/azure/aks/supported-kubernetes-versions) will be granted an extension of capabilities outside the [usual scope of support for deprecated versions](https://docs.microsoft.com/azure/aks/supported-kubernetes-versions#aks-kubernetes-release-calendar) .The scope of this limited extension is effective from '2021-06-30 to 2021-07-31' and is limited to the following:
  * Creation of new clusters and nodepools on 1.18.
  * CRUD operations on 1.18 clusters.
  * Azure Support of non-Kubernetes related, platform issues. Platform issues include trouble with networking, storage, or compute running on Azure. Any support requests for K8s patching and troubleshooting will be requested to upgrade into a supported version.
* Previous [pod security policy (preview)](https://docs.microsoft.com/azure/aks/use-pod-security-policies) deprecation was June 30th 2021. To better align with Kubernetes Upstream pod security policy (preview) deprecation will begin with Kubernetes version 1.21, with its removal in version 1.25. As Kubernetes Upstream approaches that milestone, the Kubernetes community will be working to document viable alternatives.

### Release Notes

* New Features
  * Bring your own Managed Identity is now GA. Allowing you to bring your own [control plane MI](https://docs.microsoft.com/azure/aks/use-managed-identity#bring-your-own-control-plane-mi) and [Kubelet MI](https://docs.microsoft.com/azure/aks/use-managed-identity#bring-your-own-kubelet-mi).
* Preview Features
  * Public DNS for private clusters is now in preview. Read more [here](https://docs.microsoft.com/azure/aks/private-clusters#create-a-private-aks-cluster-with-a-custom-private-dns-zone).
* Component Updates
  * AKS Ubuntu 16.04 image updated to [AKSUbuntu-1604-2021.07.03](vhd-notes/aks-ubuntu/AKSUbuntu-1604/2021.07.03.txt).
  * AKS Ubuntu 18.04 image updated to [AKSUbuntu-1804-2021.07.03](vhd-notes/aks-ubuntu/AKSUbuntu-1804/2021.07.03.txt).
  * AKS Windows image has been updated to [2019-datacenter-core-smalldisk-17763.1999.210609](vhd-notes/AKSWindows/2019/17763.1999.210609.txt).

## Release 2021-07-03

This release is rolling out to all regions - estimated time for completed roll out is 2021-07-08 for public cloud and 2021-07-14 for sovereign clouds.

### Announcements

* As a response to customer feedback and issues with previous Kubernetes version patches that left a lot of users with hard options. The AKS Team is extending a limited scope of support for all clusters and nodepools on 1.18 as a courtesy. Customers with clusters and nodepools on 1.18 [after the announced deprecation date of 2021-06-30](https://docs.microsoft.com/azure/aks/supported-kubernetes-versions) will be granted an extension of capabilities outside the [usual scope of support for deprecated versions](https://docs.microsoft.com/azure/aks/supported-kubernetes-versions#aks-kubernetes-release-calendar) .The scope of this limited extension is effective from '2021-06-30 to 2021-07-31' and is limited to the following:
  * Creation of new clusters and nodepools on 1.18.
  * CRUD operations on 1.18 clusters.
  * Azure Support of non-Kubernetes related, platform issues. Platform issues include trouble with networking, storage, or compute running on Azure. Any support requests for K8s patching and troubleshooting will be requested to upgrade into a supported version.
* Previous [pod security policy (preview)](https://docs.microsoft.com/azure/aks/use-pod-security-policies) deprecation was June 30th 2021. To better align with Kubernetes Upstream pod security policy (preview) deprecation will begin with Kubernetes version 1.21, with its removal in version 1.25. As Kubernetes Upstream approaches that milestone, the Kubernetes community will be working to document viable alternatives.

### Release Notes

* Bug Fixes
  * Resolved "TO/FROM rule and port rule on same PodSelector in multiple policies", <https://github.com/Azure/azure-container-networking/issues/870>
* Component Updates
  * Block enabling autoupgrade for unsupported k8s versions (less than lowest minor version by one)
  * AKS Ubuntu 16.04 image updated to [AKSUbuntu-1604-2021.06.19](vhd-notes/aks-ubuntu/AKSUbuntu-1604/2021.06.19.txt).
  * AKS Ubuntu 18.04 image updated to [AKSUbuntu-1804-2021.06.19](vhd-notes/aks-ubuntu/AKSUbuntu-1804/2021.06.19.txt).

## Release 2021-06-17

This release is rolling out to all regions - estimated time for completed roll out is 2021-06-24 for public cloud and 2021-06-28 for sovereign clouds.

### Announcements

* As a response to customer feedback and issues with previous Kubernetes version patches that left a lot of users with hard options. The AKS Team is extending a limited scope of support for all clusters and nodepools on 1.18 as a courtesy. Customers with clusters and nodepools on 1.18 [after the announced deprecation date of 2021-06-30](https://docs.microsoft.com/azure/aks/supported-kubernetes-versions) will be granted an extension of capabilities outside the [usual scope of support for deprecated versions](https://docs.microsoft.com/azure/aks/supported-kubernetes-versions#aks-kubernetes-release-calendar) .The scope of this limited extension is effective from '2021-06-30 to 2021-07-31' and is limited to the following:
  * Creation of new clusters and nodepools on 1.18.
  * CRUD operations on 1.18 clusters.
  * Azure Support of non-Kubernetes related, platform issues. Platform issues include trouble with networking, storage, or compute running on Azure. Any support requests for K8s patching and troubleshooting will be requested to upgrade into a supported version.
* Previous [pod security policy (preview)](https://docs.microsoft.com/azure/aks/use-pod-security-policies) deprecation was June 30th 2021. To better align with Kubernetes Upstream pod security policy (preview) deprecation will begin with Kubernetes version 1.21, with its removal in version 1.25. As Kubernetes Upstream approaches that milestone, the Kubernetes community will be working to document viable alternatives.

### Release Notes

* Component Updates
  * Omsagent updated to 06112021. Read more [here](https://github.com/microsoft/Docker-Provider/blob/ci_prod/ReleaseNotes.md#06112021--).
  * Windows Azure CNI updated to version 1.4.0.
  * HTTP Application Routing addon has been updated to support Kubernetes version >= 1.21.
  * AKS Ubuntu 16.04 image updated to [AKSUbuntu-1604-2021.06.12](vhd-notes/aks-ubuntu/AKSUbuntu-1604/2021.06.12.txt).
  * AKS Ubuntu 18.04 image updated to [AKSUbuntu-1804-2021.06.12](vhd-notes/aks-ubuntu/AKSUbuntu-1804/2021.06.12.txt).
  * AKS Windows image has been updated to [2019-datacenter-core-smalldisk-17763.1999.210609](vhd-notes/AKSWindows/2019/17763.1999.210609.txt).

## Release 2021-06-10

This release is rolling out to all regions - ETA for conclusion 2021-06-17 for public cloud and 2021-06-21 for sovereign clouds.

### Announcements

* As a response to customer feedback and issues with previous Kubernetes version patches that left a lot of users with hard options. The AKS Team is extending a limited scope of support for all clusters and nodepools on 1.18 as a courtesy. Customers with clusters and nodepools on 1.18 [after the announced deprecation date of 2021-06-30](https://docs.microsoft.com/azure/aks/supported-kubernetes-versions) will be granted an extension of capabilities outside the [usual scope of support for deprecated versions](https://docs.microsoft.com/azure/aks/supported-kubernetes-versions#aks-kubernetes-release-calendar) .The scope of this limited extension is effective from '2021-06-30 to 2021-07-31' and is limited to the following:
  * Creation of new clusters and nodepools on 1.18.
  * CRUD operations on 1.18 clusters.
  * Azure Support of non-Kubernetes related, platform issues. Platform issues include trouble with networking, storage, or compute running on Azure. Any support requests for K8s patching and troubleshooting will be requested to upgrade into a supported version.
* Previous [pod security policy (preview)](https://docs.microsoft.com/azure/aks/use-pod-security-policies) deprecation was June 30th 2021. To better align with Kubernetes Upstream pod security policy (preview) deprecation will begin with Kubernetes version 1.21, with its removal in version 1.25. As Kubernetes Upstream approaches that milestone, the Kubernetes community will be working to document viable alternatives.

### Release Notes

* Preview Features
  * Public DNS support for Private Clusters using the Private cluster endpoint.
* Bug Fixes
  * Released runc r95 to address a [vulnerability](https://github.com/Azure/AKS/issues/2375) to symlink-exchange attack.
* Component Updates
  * AKS Ubuntu 16.04 image updated to [AKSUbuntu-1604-2021.06.09](vhd-notes/aks-ubuntu/AKSUbuntu-1604/2021.06.09.txt).
  * AKS Ubuntu 18.04 image updated to [AKSUbuntu-1804-2021.06.09](vhd-notes/aks-ubuntu/AKSUbuntu-1804/2021.06.09.txt).
  
## Release 2021-06-03

This release is rolling out to all regions - ETA for conclusion 2021-06-10 for public cloud and 2021-06-14 for sovereign clouds.

### Announcements

* As a response to customer feedback and issues with previous Kubernetes version patches that left a lot of users with hard options. The AKS Team is extending a limited scope of support for all clusters and nodepools on 1.18 as a courtesy. Customers with clusters and nodepools on 1.18 [after the announced deprecation date of 2021-06-30](https://docs.microsoft.com/azure/aks/supported-kubernetes-versions) will be granted an extension of capabilities outside the [usual scope of support for deprecated versions](https://docs.microsoft.com/azure/aks/supported-kubernetes-versions#aks-kubernetes-release-calendar) .The scope of this limited extension is effective from '2021-06-30 to 2021-07-31' and is limited to the following:
  * Creation of new clusters and nodepools on 1.18.
  * CRUD operations on 1.18 clusters.
  * Azure Support of non-Kubernetes related, platform issues. Platform issues include trouble with networking, storage, or compute running on Azure. Any support requests for K8s patching and troubleshooting will be requested to upgrade into a supported version.
* Previous [pod security policy (preview)](https://docs.microsoft.com/azure/aks/use-pod-security-policies) deprecation was June 30th 2021. To better align with Kubernetes Upstream pod security policy (preview) deprecation will begin with Kubernetes version 1.21, with its removal in version 1.25. As Kubernetes Upstream approaches that milestone, the Kubernetes community will be working to document viable alternatives.

### Release Notes

* Preview Features
  * Windows containerd support on AKS is now available in all regions. Read more [here](https://docs.microsoft.com/azure/aks/windows-container-cli#add-a-windows-server-node-pool-with-containerd-preview).
* Bug Fixes
  * Fix priority expander in cluster autoscaler falling back to a random choice when a higher priority exists. To read more about this bug, click [here](https://github.com/Azure/AKS/issues/2359).
  * Fix a regression where users with > 200 group memberships may fail to authenticate to AAD enabled AKS clusters in Azure public cloud.
* Component Updates
  * Updated omsagent to [ciprod05202021](https://github.com/microsoft/Docker-Provider/blob/afdf5d21dceac7d27ac56f29d86f2ccf9714fa49/ReleaseNotes.md).
  * AKS Ubuntu 16.04 image updated to [AKSUbuntu-1604-2021.06.02](vhd-notes/aks-ubuntu/AKSUbuntu-1604/2021.06.02.txt).
  * AKS Ubuntu 18.04 image updated to [AKSUbuntu-1804-2021.06.02](vhd-notes/aks-ubuntu/AKSUbuntu-1804/2021.06.02.txt).
  * AKS Windows image has been updated to [2019-datacenter-core-smalldisk-17763.1935.210513](vhd-notes/AKSWindows/2019/17763.1935.210513.txt)

## Release 2021-05-20

This release is rolling out to all regions - ETA for conclusion 2021-06-03 for public cloud and 2021-06-07 for sovereign clouds.

### Announcements

* Previous pod security policy (preview)](<https://docs.microsoft.com/azure/aks/use-pod-security-policies>) deprecation was June 30th 2021. To better align with Kubernetes Upstream pod security policy (preview) deprecation will begin with Kubernetes version 1.21, with its removal in version 1.25. As Kubernetes Upstream approaches that milestone, the Kubernetes community will be working to document viable alternatives.

### Release Notes

* Features
  * Use Set-TimeZone now with Windows Containers to change timezones.
  * New Kubernetes patch versions available, v1.18.19, 1.19.11, v1.20.7.
  * Encryption at Host is now GA
* Preview Features
  * Kubernetes 1.21.1
  * Disable local accounts in now in preview [here](https://docs.microsoft.com/en-us/azure/aks/managed-aad#disable-local-accounts-preview).
  * Windows containerd support on AKS are available in 3 regions (eastus, uksouth, and westcentralus) today. If you registered the containerd public preview feature flag and add node pool on a cluster below k8s 1.20 version in other regions than mentioned above, the windows nodepool creation will fail. If you are using k8s version 1.20 and register the containerd feature flag in the available regions, this will only add containerd node pool instead of docker. You can unregister the feature flag to use docker node pool. Please note that we are working towards releasing the fix in other regions in few days.
* Bug Fixes
  * Reverting Container Insights agent to March release [ciprod03262021] in response to failing liveness probes.
* Component Updates
  * Upgraded calico to v3.19. The newest Calico update includes this fix for customers that were experiencing upgrade problems.
  * AKS Ubuntu 16.04 image updated to [AKSUbuntu-1604-2021.05.19](vhd-notes/aks-ubuntu/AKSUbuntu-1604/2021.05.19txt).
  * AKS Ubuntu 18.04 image updated to [AKSUbuntu-1804-2021.05.19](vhd-notes/aks-ubuntu/AKSUbuntu-1804/2021.05.19.txt).
  * AKS Windows image has been updated to [2019-datacenter-core-smalldisk-17763.1911.210513](vhd-notes/AKSWindows/2019/17763.1911.210513.txt).

## Release 2021-05-13

This release is rolling out to all regions - ETA for conclusion 2021-05-20 for public cloud and 2021-05-24 for sovereign clouds.

### Announcements

* Previous [pod security policy (preview)](https://docs.microsoft.com/azure/aks/use-pod-security-policies) deprecation was June 30th 2021. To better align with Kubernetes Upstream pod security policy (preview) deprecation will begin with Kubernetes version 1.21, with its removal in version 1.25. As Kubernetes Upstream approaches that milestone, the Kubernetes community will be working to document viable alternatives.

### Release Notes

* Preview Features
  * The CSI Secret Store AKS Addon is now in Public Preview. See more [here](https://docs.microsoft.com/azure/aks/csi-secrets-store-driver).
* Component Updates
  * Upgrade azuredisk/azurefile CSI Driver to v1.2.0 (currently in preview).
  * AKS Ubuntu 16.04 image updated to [AKSUbuntu-1604-2021.05.08](vhd-notes/aks-ubuntu/AKSUbuntu-1604/2021.05.08.txt).
  * AKS Ubuntu 18.04 image updated to [AKSUbuntu-1804-2021.05.08](vhd-notes/aks-ubuntu/AKSUbuntu-1804/2021.05.08.txt).

## Release 2021-05-06

This release is rolling out to all regions - ETA for conclusion 2021-05-13 for public cloud and 2021-05-17 for sovereign clouds.

### Announcements

* Previous [pod security policy (preview)](https://docs.microsoft.com/azure/aks/use-pod-security-policies) deprecation was June 30th 2021. To better align with Kubernetes Upstream pod security policy (preview) deprecation will begin with Kubernetes version 1.21, with its removal in version 1.25. As Kubernetes Upstream approaches that milestone, the Kubernetes community will be working to document viable alternatives.

### Release Notes

* Preview Features
  * FIPS compliant nodes
* Bug Fixes
  * Fix a bug that different users could not reset service principal using same Azure Active Directory Client ID.
* Component Updates
  * AGIC has been updated to 1.4.0. Read more [here](https://github.com/Azure/application-gateway-kubernetes-ingress/blob/master/CHANGELOG/CHANGELOG-1.4.md).
  * Azure NPM has been updated to 1.3.2
  * AKS Ubuntu 16.04 image updated to [AKSUbuntu-1604-2021.05.01](vhd-notes/aks-ubuntu/AKSUbuntu-1604/2021.05.01.txt).
  * AKS Ubuntu 18.04 image updated to [AKSUbuntu-1804-2021.05.01](vhd-notes/aks-ubuntu/AKSUbuntu-1804/2021.05.01.txt).

## Release 2021-04-29

This release is rolling out to all regions - ETA for conclusion 2021-05-03 for public cloud and 2021-05-10 for sovereign clouds.

### Announcements

* Previous [pod security policy (preview)](https://docs.microsoft.com/azure/aks/use-pod-security-policies) deprecation was June 30th 2021. To better align with Kubernetes Upstream pod security policy (preview) deprecation will begin with Kubernetes version 1.21, with its removal in version 1.25. As Kubernetes Upstream approaches that milestone, the Kubernetes community will be working to document viable alternatives.

### Release Notes

* Preview Features
  * Autoupgrade will now respect customer's default maintenance configuration settings.
* Bug Fixes
  * Customers trying to use the `RunCommand` on clusters with both PrivateLink and AAD enabled will now see a `NotSupportedSetup` message.
* Component Updates
  * Azure Monitor for Containers image tag has been updated to ciprod04222021. Read more [here](https://github.com/microsoft/Docker-Provider/blob/ci_prod/ReleaseNotes.md).
  * AKS Windows image has been updated to [2019-datacenter-core-smalldisk-17763.1911.210423](vhd-notes/AKSWindows/2019/17763.1911.210423.txt).
  * AKS Ubuntu 16.04 image updated to [AKSUbuntu-1604-2021.04.27](vhd-notes/aks-ubuntu/AKSUbuntu-1604/2021.04.27.txt).
  * AKS Ubuntu 18.04 image updated to [AKSUbuntu-1804-2021.04.27](vhd-notes/aks-ubuntu/AKSUbuntu-1804/2021.04.27.txt).

## Release 2021-04-22

This release is rolling out to all regions - ETA for conclusion 2021-04-26 for public cloud and 2021-05-03 for sovereign clouds.

### Announcements

* Kubernetes version 1.17 has now been deprecated since March 31st.
* CSI Drivers will become default for [Kubernetes versions 1.21+](https://docs.microsoft.com/azure/aks/csi-storage-drivers).
* Previous [pod security policy (preview)](https://docs.microsoft.com/azure/aks/use-pod-security-policies) deprecation was June 30th 2021. To better align with Kubernetes Upstream pod security policy (preview) deprecation will begin with Kubernetes version 1.21, with its removal in version 1.25. As Kubernetes Upstream approaches that milestone, the Kubernetes community will be working to document viable alternatives.
* For all AKS clusters using Kubernetes v1.20+, CoreDNS will be upgraded to version 1.8.3. This will remove `resyncperiod` and `upstream`from the Kubernetes plugin.

### Release Notes

* New Features
  * You can now update Windows passwords via Azure cli.
* Bug Fixes
  * Fixed a bug with Cert Rotation trying to call windows agentpools, this is a linux only function.
  * Fixed a bug that if a customer uses "[]" as "AvailabilityZones" for both create and update, their update will be blocked incorrectly.
* Behavioral Changes
  * Node pool limit has increased from 10 to 100.
* Component Updates
  * Linux Pause container image has been updated to [3.5] from 1.3.1
  * Dns-autoscaler image has been updated to [mcr.microsoft.com/oss/kubernetes/autoscaler/cluster-proportional-autoscaler:1.8.3]  for 1.18 and above cluster.  1.8.3 uses non-root user.
  * Pod Identity nmi image has been updated to [1.7.5] and set critical addon torelations.
  * OSM has been updated to [v0.8.3]
  * The OSM Envoy image has been updated to [1.17.2]
  * AKS Windows image has been updated to [2019-datacenter-core-smalldisk-17763.1879.210414](vhd-notes/AKSWindows/2019/17763.1879.210414.txt).
  * AKS Ubuntu 16.04 image updated to [AKSUbuntu-1604-2021.04.20](vhd-notes/aks-ubuntu/AKSUbuntu-1604/2021.04.20.txt).
  * AKS Ubuntu 18.04 image updated to [AKSUbuntu-1804-2021.04.20](vhd-notes/aks-ubuntu/AKSUbuntu-1804/2021.04.20.txt).

## Release 2021-04-05

This release is rolling out to all regions - ETA for conclusion 2021-04-14 for public cloud.

### Announcements

* Once GA AKS will default to its new [GPU specialized image](https://aka.ms/aks/specialized-gpu-image) as the supported option for GPU-capable agent nodes.
* Kubernetes version 1.17 has now been deprecated since March 31st.
* Before k8s 1.20 a bug would allow exec probes to run indefinitely, ignoring any timeoutSeconds configuration value. The previous buggy behavior has been fixed, and timeouts are now enforced. Additionally, this change introduces a new default timeout of 1 second. Please audit all your existing exec probes to make sure that it is appropriate to enforce a 1 second timeout. If not, please provide an explicit timeoutSeconds value that is appropriate for each [exec probe](https://kubernetes.io/docs/tasks/configure-pod-container/configure-liveness-readiness-startup-probes/#configure-probes).
* CSI Drivers will become default for [Kubernetes versions 1.21+](https://docs.microsoft.com/azure/aks/csi-storage-drivers).
* Previous [pod security policy (preview)](https://docs.microsoft.com/azure/aks/use-pod-security-policies) deprecation was June 30th 2021. To better align with Kubernetes Upstream pod security policy (preview) deprecation will begin with Kubernetes version 1.21, with its removal in version 1.25. As Kubernetes Upstream approaches that milestone, the Kubernetes community will be working to document viable alternatives.
* For all AKS clusters using Kubernetes v1.20+, CoreDNS will be upgraded to version 1.8.3. This will remove `resyncperiod` and `upstream`from the Kubernetes plugin.

### Release Notes

* Bug Fixes
  * Fixed a bug in runc that caused pods to be stuck in container creation in containerd 1.4.3 and 1.4.4.
  * Fixed a bug in VMAS that accidentally enabled VMAS to be scaled down to 0.
* Behavioral Changes
  * Increased nslookup/nc timeout to 10s for Provisioning CSE in nodes.
* Component Updates
  * Removed Cross-namespace owner references in Azure Policy on AKS v1.20+.
  * Updated omsagent to [ciprod03262021](https://github.com/microsoft/Docker-Provider/blob/ci_prod/ReleaseNotes.md#03262021--).
  * Updated Azure Confidential Compute Image to 1.16 with updated webhook and plugin version, to include a liveness probe.
  * Calico will upgrade to 3.18.1 to correct the policy for Tigera operator which requires hostPath. For the base Calico on linux, we will automatically upgrade cluster with Calico 3.17.2. For the Windows node pools, calico will be upgraded to v3.18.1 in any agent pool update/upgrade operations, for example, upgrade the cluster, update the node image, or upgrade the node pool. For detailed updates on Calico, please read more [here](https://docs.projectcalico.org/archive/v3.18/release-notes/).
  * AKS Windows image has been updated to [2019-datacenter-core-smalldisk-17763.1817.210330](vhd-notes/AKSWindows/2019/17763.1817.210330.txt).
  * AKS Ubuntu 16.04 image updated to [AKSUbuntu-1604-2021.03.31](vhd-notes/aks-ubuntu/AKSUbuntu-1604/2021.03.31.txt).
  * AKS Ubuntu 18.04 image updated to [AKSUbuntu-1804-2021.03.31](vhd-notes/aks-ubuntu/AKSUbuntu-1804/2021.03.31.txt).

## Release 2021-03-29

This release is rolling out to all regions - ETA for conclusion 2021-04-07 for public cloud.

### Announcements

* Once GA AKS will default to its new [GPU specialized image](https://aka.ms/aks/specialized-gpu-image) as the supported option for GPU-capable agent nodes.
* Kubernetes version 1.17 has now been deprecated since March 31st.
* Before k8s 1.20 a bug would allow exec probes to run indefinitely, ignoring any timeoutSeconds configuration value. The previous buggy behavior has been fixed, and timeouts are now enforced. Additionally, this change introduces a new default timeout of 1 second. Please audit all your existing exec probes to make sure that it is appropriate to enforce a 1 second timeout. If not, please provide an explicit timeoutSeconds value that is appropriate for each [exec probe](https://kubernetes.io/docs/tasks/configure-pod-container/configure-liveness-readiness-startup-probes/#configure-probes).
* CSI Drivers will become default for [Kubernetes versions 1.21+](https://docs.microsoft.com/azure/aks/csi-storage-drivers).
* Previous [pod security policy (preview)](https://docs.microsoft.com/azure/aks/use-pod-security-policies) deprecation was June 30th 2021. To better align with Kubernetes Upstream pod security policy (preview) deprecation will begin with Kubernetes version 1.21, with its removal in version 1.25. As Kubernetes Upstream approaches that milestone, the Kubernetes community will be working to document viable alternatives.
* For all AKS clusters using Kubernetes v1.20+, CoreDNS will be upgraded to version 1.8.3. This will remove `resyncperiod` and `upstream`from the Kubernetes plugin.

### Release Notes

* New Features
  * `brazilsouth`, `centralindia`, `eastasia` and `francecentral` are all new supported regions for Virtual Node. The `southindia` region has been removed from the supported region list.
* Preview Features
  * Open Service Mesh (OSM), as a managed AKS add-on, is now in public preview.
* Component Updates
  * Calico will upgrade to 3.18.1 to correct the policy for Tigera operator which requires hostPath. For the base Calico on linux, we will automatically upgrade cluster with Calico 3.17.2. For the Windows node pools, calico will be upgraded to v3.18.1 in any agent pool update/upgrade operations, for example, upgrade the cluster, update the node image, or upgrade the node pool. For detailed updates on Calico, please read more [here](https://docs.projectcalico.org/archive/v3.18/release-notes/).

## Release 2021-03-22

This release is rolling out to all regions - ETA for conclusion 2021-03-31 for public cloud.

### Announcements

* Once GA AKS will default to its new [GPU specialized image](https://aka.ms/aks/specialized-gpu-image) as the supported option for GPU-capable agent nodes.
* Next week, Kubernetes version 1.17 will be deprecated on March 31st.
* Before k8s 1.20 a bug would allow exec probes to run indefinitely, ignoring any timeoutSeconds configuration value. The previous buggy behavior has been fixed, and timeouts are now enforced. Additionally, this change introduces a new default timeout of 1 second. Please audit all your existing exec probes to make sure that it is appropriate to enforce a 1 second timeout. If not, please provide an explicit timeoutSeconds value that is appropriate for each [exec probe](https://kubernetes.io/docs/tasks/configure-pod-container/configure-liveness-readiness-startup-probes/#configure-probes).
* CSI Drivers will become default for [Kubernetes versions 1.21+](https://docs.microsoft.com/azure/aks/csi-storage-drivers).
* Previous [pod security policy (preview)](https://docs.microsoft.com/azure/aks/use-pod-security-policies) deprecation was June 30th 2021. To better align with Kubernetes Upstream pod security policy (preview) deprecation will begin with Kubernetes version 1.21, with its removal in version 1.25. As Kubernetes Upstream approaches that milestone, the Kubernetes community will be working to document viable alternatives.
* For all AKS clusters using Kubernetes v1.20+, CoreDNS will be upgraded to version 1.8.3. This will remove `resyncperiod` and `upstream`from the Kubernetes plugin.

### Release Notes

* Bug Fixes
  * Fixed an issue regarding indecisiveness in Kubernetes versions and the auto-upgrade feature in ARM templates. Read more [here](https://github.com/Azure/AKS/issues/2138).
* Component Updates
  * AKS Windows image has been updated to [2019-datacenter-core-smalldisk-17763.1817.210310](vhd-notes/AKSWindows/2019/17763.1817.210310.txt).
  * AKS Ubuntu 16.04 image updated to [AKSUbuntu-1604-2021.03.17](vhd-notes/aks-ubuntu/AKSUbuntu-1604/2021.03.17.txt).
  * AKS Ubuntu 18.04 image updated to [AKSUbuntu-1804-2021.03.17](vhd-notes/aks-ubuntu/AKSUbuntu-1804/2021.03.17.txt).

## Release 2021-03-15

This release is rolling out to all regions - ETA for conclusion 2021-03-24 for public cloud.

### Announcements

* The Azure Kubernetes Service [pod security policy (preview)](https://docs.microsoft.com/azure/aks/use-pod-security-policies) feature will be retired on June 30th, 2021.
* Once GA AKS will default to its new [GPU specialized image](https://aka.ms/aks/specialized-gpu-image) as the supported option for GPU-capable agent nodes.
* Kubernetes version 1.17 will be deprecated in the last week of March 2021.
* Before k8s 1.20 a bug would allow exec probes to run indefinitely, ignoring any timeoutSeconds configuration value. The previous buggy behavior has been fixed, and timeouts are now enforced. Additionally, this change introduces a new default timeout of 1 second. Please audit all your existing exec probes to make sure that it is appropriate to enforce a 1 second timeout. If not, please provide an explicit timeoutSeconds value that is appropriate for each [exec probe](https://kubernetes.io/docs/tasks/configure-pod-container/configure-liveness-readiness-startup-probes/#configure-probes).
* CSI Drivers will become default for [Kubernetes versions 1.21+](https://docs.microsoft.com/azure/aks/csi-storage-drivers).

### Release Notes

* Bug Fixes
  * Fixed an issue with using a managed identity created in a different subscription from the cluster while using pod identity [github](https://github.com/Azure/aad-pod-identity/issues/1003#issuecomment-802574090).
* Behavioral Changes
  * Made improvements to Cluster AutoScaler for ignoring pods that are stuck in Terminating state to be considered for scale down after exhausting their grace period.
  * WinDSR is enabled by default for [Kubernetes versions 1.20+]
* Component Updates
  * Updated image tunnel-front to v1.9.2-v3.0.22
  * AKS Windows image has been updated to [2019-datacenter-core-smalldisk-17763.1817.210310](vhd-notes/AKSWindows/2019/17763.1817.210310.txt).
  * AKS Ubuntu 16.04 image updated to [AKSUbuntu-1604-2021.03.10](vhd-notes/aks-ubuntu/AKSUbuntu-1604/2021.03.10.txt).
  * AKS Ubuntu 18.04 image updated to [AKSUbuntu-1804-2021.03.10](vhd-notes/aks-ubuntu/AKSUbuntu-1804/2021.03.10.txt).

## Release 2021-03-08

This release is rolling out to all regions - ETA for conclusion 2021-03-17 for public cloud.

### Announcements

* The Azure Kubernetes Service [pod security policy (preview)](https://docs.microsoft.com/azure/aks/use-pod-security-policies) feature will be retired on June 30th, 2021.
* Once GA AKS will default to its new [GPU specialized image](https://aka.ms/aks/specialized-gpu-image) as the supported option for GPU-capable agent nodes.
* Kubernetes version 1.17 will be deprecated in the last week of March 2021.
* Before k8s 1.20 a bug would allow exec probes to run indefinitely, ignoring any timeoutSeconds configuration value. The previous buggy behavior has been fixed, and timeouts are now enforced. Additionally, this change introduces a new default timeout of 1 second. Please audit all your existing exec probes to make sure that it is appropriate to enforce a 1 second timeout. If not, please provide an explicit timeoutSeconds value that is appropriate for each [exec probe](https://kubernetes.io/docs/tasks/configure-pod-container/configure-liveness-readiness-startup-probes/#configure-probes).

### Release Notes

* Features
  * Azure monitor for containers now supports Pods & Replica set live logs in AKS resource view. Read more [here](https://azure.microsoft.com/updates/azmon-livelogs-pods/)
  * Confidential computing addon for confidential computing nodes (DCSv2) on AKS is updated to align with Intel SGX's future initiatives.
* Bug Fixes
  * The latest Windows image fixes a bug where Windows could break nodes at the CNI level and cause all pods scheduled on that node to be permanently stuck, or blocked during deployment. If you have questions about this fix, please contact the [Windows Container Team](https://github.com/microsoft/Windows-Containers).
  * Fixed an issue where duplicate packets were sent for kubenet on clusters with k8s 1.19+ and containerd-based clusters. This was cased when the traffic is sent to another pod on the same node over cluster service IP."
  * Fixed bug in the addon profile API that caused crashes on build using Terraform in [sov clouds](https://github.com/terraform-providers/terraform-provider-azurerm/issues/6462).
* Behavioral Change
  * The maximum number of managed identities for the Pod Identity addon was increased from 50 to 200.
  * Systemd-resolved will no longer be used in AKS Ubuntu 18.04 images. This weeks image, [AKSUbuntu-1804-2021.03.09](https://github.com/Azure/AgentBaker/blob/master/vhdbuilder/release-notes/AKSUbuntu/gen1/1804/2021.03.03.txt) resolves past issues regarding private DNS with .local entries not working with [Kubernetes 1.18 and Ubuntu 18.04](https://github.com/Azure/AKS/issues/2052).
* Preview Features
  * Kubenet support for Pod Identity.
* Component Updates
  * AKS Windows image has been updated to [2019-datacenter-core-smalldisk-17763.1790.210302](vhd-notes/AKSWindows/2019/17763.1790.210302.txt).
  * AKS Ubuntu 16.04 image updated to [AKSUbuntu-1604-2021.03.03](vhd-notes/aks-ubuntu/AKSUbuntu-1604/2021.03.03.txt).
  * AKS Ubuntu 18.04 image updated to [AKSUbuntu-1804-2021.03.03](vhd-notes/aks-ubuntu/AKSUbuntu-1804/2021.03.03.txt).

## Release 2021-03-01

This release is rolling out to all regions - ETA for conclusion 2021-03-10 for public cloud.

### Announcements

* The Azure Kubernetes Service [pod security policy (preview)](https://docs.microsoft.com/azure/aks/use-pod-security-policies) feature will be retired on June 30th, 2021.
* Once GA AKS will default to its new [GPU specialized image](https://aka.ms/aks/specialized-gpu-image) as the supported option for GPU-capable agent nodes.
* Starting last week, the week of Feb 22nd (Azure China Cloud and Azure Government Cloud users will get this update in the following weeks), we will upgrade AKS clusters Calico network policy from Calico version v3.8.9 to v3.17.2 for cluster 1.20.2 and above. This upgrade will cause a breaking change to the default behavior of all-interfaces Host Endpoints. For customers that use Host Endpoints, and only these, this version brings a change. Please follow our [guidance](https://github.com/Azure/AKS/issues/2089) to apply the appropriate label and Global Network Policy if you want to keep the v3.8.9 default behavior of all-interfaces Host Endpoints.
* Systemd-resolved will no longer be used in AKS Ubuntu 18.04 images starting on next week's release. This resolves past issues regarding private DNS with .local entries not working with [Kubernetes 1.18 and Ubuntu 18.04](https://github.com/Azure/AKS/issues/2052).

### Release Notes

* Features
  * AKS Managed AAD now supports Just-in-Time Access is now Generally Available [GA](https://docs.microsoft.com/azure/aks/managed-aad#configure-just-in-time-cluster-access-with-azure-ad-and-aks).
  * Application Gateway Ingress Controller (AGIC) AKS Add-On is now Generally Available [GA].
  * Confidential Computing Nodes (DCSv2) AKS Add-on is now Generally Available [GA].
  * HTTP Application Routing addon now Generally Available in Gov Cloud.
  * Encrypted customer managed keys policy for AKS is now Generally Available [GA].
  * Public IP per node capability in AKS is now Generally Available [GA].
  * Deploy WebLogic on Azure Kubernetes Service (AKS) using custom Docker images is now Generally Available [GA](https://docs.microsoft.com/azure/virtual-machines/workloads/oracle/weblogic-aks).
  * Persistent Volume monitoring & Reports tab in Container Insights is now Generally Available [GA]. Read more here:
    * <https://docs.microsoft.com/azure/azure-monitor/containers/container-insights-persistent-volumes>.
    * <https://docs.microsoft.com/azure/azure-monitor/insights/container-insights-reports>.
* Preview Features
  * Calico Windows support in AKS 1.20 for new clusters.
  * Planned Maintenance Windows in AKS.
  * Dynamic IP allocation & enhanced subnet support in AKS.
  * Containerize and migrate apps to Azure Kubernetes Service with Azure Migrate: App Containerization. [Read More Here](https://docs.microsoft.com/azure/migrate/tutorial-containerize-java-kubernetes).
* Behavioral Change
  * Windows Containers may fail to resolve DNS names in ~1 seconds after it is created successfully and the status is showing running. This may not affect all customers but only those with applications that requires FQDN resolution when starting up the container. The workaround is retry or sleep ~1 seconds. For feedback, please go to [Windows Container GitHub](https://github.com/microsoft/Windows-Containers).
* Component Updates
  * AKS Windows image has been updated to [2019-datacenter-core-smalldisk-17763.1757.210220.](vhd-notes/AKSWindows/2019/17763.1757.210220.txt).
  * AKS Ubuntu 16.04 image updated to [AKSUbuntu-1604-2021.02.24](vhd-notes/aks-ubuntu/AKSUbuntu-1604/2021.02.24.txt).
  * AKS Ubuntu 18.04 image updated to [AKSUbuntu-1804-2021.02.24](vhd-notes/aks-ubuntu/AKSUbuntu-1804/2021.02.24.txt).

## Release 2021-02-22

This release is rolling out to all regions - ETA for conclusion 2021-03-03 for public cloud.

### Announcements

* The Azure Kubernetes Service [pod security policy (preview)](https://docs.microsoft.com/azure/aks/use-pod-security-policies) feature will be retired on June 30th, 2021.
* Once GA AKS will default to its new [GPU specialized image](https://aka.ms/aks/specialized-gpu-image) as the supported option for GPU-capable agent nodes.
* Starting this week (Azure China Cloud and Azure Government Cloud users will get this update in the following weeks), we will upgrade AKS clusters Calico network policy from Calico version v3.8.9 to v3.17.2 for cluster 1.20.2 and above. This upgrade will cause a breaking change to the default behavior of all-interfaces Host Endpoints. For customers that use Host Endpoints, and only these, this version brings a change. Please follow our [guidance](https://github.com/Azure/AKS/issues/2089) to apply the appropriate label and Global Network Policy if you want to keep the v3.8.9 default behavior of all-interfaces Host Endpoints.
* Systemd-resolved will no longer be used in AKS Ubuntu 18.04 images starting on next week's release. This resolves past issues regarding private DNS with .local entries not working with [Kubernetes 1.18 and Ubuntu 18.04](https://github.com/Azure/AKS/issues/2052).
* CSI Drivers will become default for [Kubernetes versions 1.21+](https://docs.microsoft.com/azure/aks/csi-storage-drivers).

### Release Notes

* Component Updates
  * Calico updated to v3.17.2 for Kubernetes versions 1.20+.
  * NMI image updated to 1.7.4.
  * AKS Ubuntu 16.04 image updated to [AKSUbuntu-1604-2021.02.17](vhd-notes/aks-ubuntu/AKSUbuntu-1604/2021.02.17.txt).
  * AKS Ubuntu 18.04 image updated to [AKSUbuntu-1804-2021.02.17](vhd-notes/aks-ubuntu/AKSUbuntu-1804/2021.02.17.txt).

## Release 2021-02-15

This release is rolling out to all regions - ETA for conclusion 2021-02-24 for public cloud.

### Announcements

* The Azure Kubernetes Service [pod security policy (preview)](https://docs.microsoft.com/azure/aks/use-pod-security-policies) feature will be retired on June 30th, 2021.
* Once GA AKS will default to its new [GPU specialized image](https://aka.ms/aks/specialized-gpu-image) as the supported option for GPU-capable agent nodes.
* Starting this week on 22 February 2021 (Azure China Cloud and Azure Government Cloud users will get this update in the following weeks), we will upgrade AKS clusters Calico network policy from Calico version v3.8.9 to v3.17.1 for cluster 1.20.2 and above. This upgrade will cause a breaking change to the default behavior of all-interfaces Host Endpoints. For customers that use Host Endpoints, and only these, this version brings a change. Please follow our [guidance](https://github.com/Azure/AKS/issues/2089) to apply the appropriate label and Global Network Policy if you want to keep the v3.8.9 default behavior of all-interfaces Host Endpoints.

### Release Notes

* Behavioral Change
  * Date/Time removed from tunnel-front log entries. Timestamps can still be viewed by adding --timestamps to your kubectl logs command.
* Bug Fixes
  * Fixed Auto Scaling issues with 1.19 Preview Clusters where no image is found for a distro to scale from.
  * A previous release defaulted to Gen2 VHDs for Kubernetes versions below 1.18.0. This implicitly changed the Ubuntu version from 16.04 to 18.04 for users still below 1.18.0. This has been fixed and users will only receive Gen2 VHDs for Kubernetes versions greater than or equal to 1.18.0.
  * Fixed AuthorizationFailed errors on cluster deletion operations to better expose to users.
  * Fixed case senstivity problem when specifying "--os-type"
  * Fixed an Error Handling issue when provisioning node pools with Ephemeral OS and a VM size with no cache disk.
  * Fixed an issue with Azure Policy pods not getting scheduled with CriticalAddonsOnly taint [GithubIssue](https://github.com/Azure/AKS/issues/1963)

* Component Updates
  * AKS Windows image has been updated to [2019-datacenter-core-smalldisk-17763.1697.210210](vhd-notes/AKSWindows/2019/17763.1697.210210.txt).
  * AKS Ubuntu 16.04 image updated to [AKSUbuntu-1604-2021.02.10](vhd-notes/aks-ubuntu/AKSUbuntu-1604/2021.02.10.txt).
  * AKS Ubuntu 18.04 image updated to [AKSUbuntu-1804-2021.02.10](vhd-notes/aks-ubuntu/AKSUbuntu-1804/2021.02.10.txt).

## Release 2021-02-08

This release is rolling out to all regions - ETA for conclusion 2021-02-17 for public cloud.

### Announcements

* The Azure Kubernetes Service [pod security policy (preview)](https://docs.microsoft.com/azure/aks/use-pod-security-policies) feature will be retired on May 31st, 2021.
* Once GA AKS will default to its new [GPU specialized image](https://aka.ms/aks/specialized-gpu-image) as the supported option for GPU-capable agent nodes.
* Starting on the week of 22 February 2021 (Azure China Cloud and Azure Government Cloud users will get this update in the following weeks), we will upgrade AKS clusters Calico network policy from Calico version v3.8.9 to v3.17.1 for any cluster 1.20.0 or above. This upgrade will cause a breaking change to the default behavior of all-interfaces Host Endpoints. For customers that use Host Endpoints, and only these, this version brings a change. Please follow our [guidance](https://github.com/Azure/AKS/issues/2089) to apply the appropriate label and Global Network Policy if you want to keep the v3.8.9 default behavior of all-interfaces Host Endpoints.

### Release Notes

* Features
  * Cluster Start/Stop is now [GA](https://docs.microsoft.com/azure/aks/start-stop-cluster).
* Preview Features
  * AKS now supports Private Clusters created with a custom DNS zone (BYO DNS zone). Read more [here](https://docs.microsoft.com/azure/aks/private-clusters#configure-private-dns-zone).
  * AKS now allows you to re-use your standard LoadBalancer outbound IP (created by AKS) as Inbound IP to your services (and vice-versa) from Kubernetes v1.20+.
  * AKS now supports re-using the same Load Balancer IP across multiple services from Kubernetes v1.20+.
* Behavioral Change
  * The AKS default storage class behavior now will be to delay the creation of a Persistent Volume until a pod is created. Allowing the Persistent Volume to be created in the same zone as the pod. Read more [here](https://docs.microsoft.com/azure/aks/azure-disk-csi#create-a-custom-storage-class).
* Component Updates
  * Update default Windows Azure CNI to v1.2.2.
  * Calico updated to v3.8.9.2.
  * AKS Windows image has been updated to [2019-datacenter-core-smalldisk-17763.1697.210127](vhd-notes/AKSWindows/2019/17763.1697.210127.txt).
  * AKS Ubuntu 16.04 image updated to [AKSUbuntu-1604-2021.02.03](vhd-notes/aks-ubuntu/AKSUbuntu-1604/2021.02.03.txt).
  * AKS Ubuntu 18.04 image updated to [AKSUbuntu-1804-2021.02.03](vhd-notes/aks-ubuntu/AKSUbuntu-1804/2021.02.03.txt).

## Release 2021-02-01

This release is rolling out to all regions - ETA for conclusion 2021-02-12 for public cloud.

### Announcements

* Kubernetes 1.16 is officially deprecated in AKS
* The Azure Kubernetes Service [pod security policy (preview)](https://docs.microsoft.com/azure/aks/use-pod-security-policies) feature will be retired on May 31st, 2021.
* Once GA AKS will default to its new [GPU specialized image](https://aka.ms/aks/specialized-gpu-image) as the supported option for GPU-capable agent nodes.
* Starting on the week of 15 February 2021 (Azure China Cloud and Azure Government Cloud users will get this update in the following weeks), we will upgrade AKS clusters Calico network policy from Calico version v3.8.9 to v3.17.1. This upgrade will cause a breaking change to the default behavior of all-interfaces Host Endpoints. For customers that use Host Endpoints, and only these, this version brings a change. Please follow our [guidance](https://github.com/Azure/AKS/issues/2089) to apply the appropriate label and Global Network Policy if you want to keep the v3.8.9 default behavior of all-interfaces Host Endpoints.

### Release Notes

* Features
  * Generation 2 Virtual Machines are now [GA on AKS](https://docs.microsoft.com/en-us/azure/aks/cluster-configuration#generation-2-virtual-machines-preview).
  * New Kubernetes patch version available, 1.19.7
* Preview Features
  * Kubernetes 1.20.2 is now in preview
* Bug Fixes
  * Fixed ContainerD + Kubenet - Pod IP SNAT/Masquerade Behavior [GitHubIssue](https://github.com/Azure/AKS/issues/2031).
* Component Updates
  * AKS Windows image has been updated to [2019-datacenter-core-smalldisk-17763.1697.210127](vhd-notes/AKSWindows/2019/17763.1697.210127.txt).
  * AKS Ubuntu 16.04 image updated to [AKSUbuntu-1604-2021.01.28](vhd-notes/aks-ubuntu/AKSUbuntu-1604/2021.01.28.txt).
  * AKS Ubuntu 18.04 image updated to [AKSUbuntu-1804-2021.01.28](vhd-notes/aks-ubuntu/AKSUbuntu-1804/2021.01.28.txt).

## Release 2021-01-25

This release is rolling out to all regions - ETA for conclusion 2021-02-03 for public cloud.

### Announcements

* The Azure Kubernetes Service [pod security policy (preview)](https://docs.microsoft.com/azure/aks/use-pod-security-policies) feature will be retired on May 31st, 2021.
* Once GA AKS will default to its new [GPU specialized image](https://aka.ms/aks/specialized-gpu-image) as the supported option for GPU-capable agent nodes.
* As previously announced, with the Holiday Season ending AKS will deprecate Kubernetes v1.16, completing the extension given after the GA of v1.19 for the holiday season and returning to the regular 3 supported versions window. After the week of January 31st, 2021 you will no longer be able to create v1.16.x based clusters or node pools.

### Release Notes

* Features
  * AKS now supports NCasT4_v3 SKUs.
  * New Kubernetes patch versions available, v1.17.16, 1.18.14, v1.19.6.
  * AKS Managed AAD now supports Azure AD Conditional Access. See more: <https://docs.microsoft.com/azure/aks/managed-aad#use-conditional-access-with-azure-ad-and-aks>
* Preview Features
  * AKS now supports WinDSR in AKS Windows nodes in preview by registering the `Microsoft.ContainerService/EnableAKSWindowsDSR` feature flag.
  * New options for Custom node Configuration: `ContainerLogMaxSizeMB`, `ContainerLogMaxFiles`, `PodMaxPids`.
  * AKS now supports Auto-Upgrade channels. <https://aka.ms/aks/autoupgrade>
* Bug Fixes
  * When clusters that are using bring your own subnet and route table with kubenet are deleted, they will now clean up any routes set by Kubernetes/AKS.
  * Added new IP availability validation for cluster upgrade of kubenet clusters.
  * Fixed bug where `Standard_DC2s_v2`, `Standard_DC4s_v2`, `Standard_DC8_v2` were incorrectly listed as supporting Accelerated Networking resulting in creation failures.
* Behavioral Change
  * The [Reset Service Principal](https://docs.microsoft.com/azure/aks/update-credentials) operation will now perform a node image upgrade in-order to update the configuration of each agent node.
* Component Updates
  * AKS Windows image has been updated to [2019-datacenter-core-smalldisk-17763.1697.210113](vhd-notes/AKSWindows/2019/17763.1697.210113.txt).
  * AKS Ubuntu 16.04 image updated to [AKSUbuntu-1604-2021.01.13](vhd-notes/aks-ubuntu/AKSUbuntu-1604/2021.01.13.txt).
  * AKS Ubuntu 18.04 image updated to [AKSUbuntu-1804-2021.01.13](vhd-notes/aks-ubuntu/AKSUbuntu-1804/2021.01.13.txt).
  * Virtual Node updated to Virtual Kubelet 1.3.2.

## Release 2021-01-04

This release is rolling out to all regions - ETA for conclusion 2021-01-13 for public cloud.

### Announcements

* The Azure Kubernetes Service [pod security policy (preview)](https://docs.microsoft.com/azure/aks/use-pod-security-policies) feature will be retired on May 31st, 2021.
* Once GA AKS will default to its new [GPU specialized image](https://aka.ms/aks/specialized-gpu-image) as the supported option for GPU-capable agent nodes.
* AKS has defaulted Azure CNI to transparent mode (from its previous default of bridge mode). This should bring no impact and carries several benefits, read more about it [here](https://aka.ms/aks/transparent-mode)
* As previously announced, with the Holiday Season ending AKS will deprecate Kubernetes v1.16, completing the extension given after the GA of v1.19 for the holiday season and returning to the regular 3 supported versions window. After the week of January 31st, 2021 you will no longer be able to create v1.16.x based clusters or nodepools.

### Release Notes

* Features
  * AKS now supports every CPU-based SKU dynamically. This means that every new CPU-based SKU is automatically supported by AKS so long they're not on the [restrictions list](https://docs.microsoft.com/azure/aks/quotas-skus-regions#restricted-vm-sizes). GPU-based SKUs and other specialty SKUs still require additional validation before being enabled
  * AKS Cluster Autoscaler now exposes the `max-node-provision-time` and `priority` properties as part of the [Cluster Autoscaler profile](https://docs.microsoft.com/azure/aks/cluster-autoscaler#using-the-autoscaler-profile).
* Bug Fixes
  * Fixed edge case on Bring your own subnet + kubenet network plugin scenarios where the route table was not correctly associated before the nodes started being created.
  * Better handling of race condition with liveness probes of the `aks-link` component.
  * Cluster autoscaler bug fix for incorrectly reading the value of `new-pod-scale-up` and improvements to CA liveness probe.
  * Case insensitivity fix for `networkPlugin``, networkPolicy` and `loadbalancerSku`.
  * Bug fixed on BYO Route Table kubenet scenarios where the cluster deletion didn't correctly clean up the route table rules created by kubernetes.
* Preview Features
  * Cluster Start/Stop now works in clusters with Cluster Autoscaler enabled and Private clusters.
* Component Updates
  * AKS Windows image has been updated to [2019-datacenter-core-smalldisk-17763.1579.201208](vhd-notes/AKSWindows/2019/17763.1637.201215.txt).
  * AKS Ubuntu 16.04 image updated to [AKSUbuntu-1604-2020.12.15](vhd-notes/aks-ubuntu/AKSUbuntu-1604/2020.12.15.txt).
  * AKS Ubuntu 18.04 image updated to [AKSUbuntu-1804-2020.12.15](vhd-notes/aks-ubuntu/AKSUbuntu-1804/2020.12.15.txt).
  * Updated Azure CNI plugin version for Linux and Windows to 1.2 - <https://github.com/Azure/azure-container-networking/releases>.

## Release 2020-11-30

This release is rolling out to all regions - ETA for conclusion 2020-12-09 for public cloud.

### Announcements

* The Azure Kubernetes Service [pod security policy (preview)](https://docs.microsoft.com/azure/aks/use-pod-security-policies) feature will be retired on May 31st, 2021.
* Once GA AKS will default to its new [GPU specialized image](https://aka.ms/aks/specialized-gpu-image) as the supported option for GPU-capable agent nodes.
* AKS will be defaulting Azure CNI to transparent mode (from its current default of bridge mode) on the next release. This should bring no impact and carries several benefits, read more about it [here](https://aka.ms/aks/transparent-mode)

### Release Notes

* Features
  * Bring your Own (BYO) Control Plane Managed Identity is Now Generally Available.
  * You may now update your Uptime SLA clusters to Free.
* Behavioral Changes
  * AKS Clusters will from now on choose to fail the upgrade if the drain/evict operation doesn't succeed instead of timing out. This means that users must ensure their PodDisruptionBudgets (PDBs) allow their pods to be successfully moved. To see if you have any incorrect PDB check [AKS Diagnostics](https://docs.microsoft.com/azure/aks/concepts-diagnostics) and search for PDBs and Node Drain Failures to see if you have any problematic PDBs in your cluster.
* Preview Features
  * AKS now supports [Custom Node Configuration](https://aka.ms/aks/custom-node-config) in Public Preview.
  * AKS now supports Private Clusters created with no Private DNS zone, deferring all DNS to an enterprise-managed DNS server.
    * You can create a cluster like this by using `--private-dns-zone none`, and making sure your custom DNS server is on the cluster subnet and contains all necessary entries including the API server endpoint IP (you can add after the cluster is created).
  * [Azure AD Pod Identity Add-on](https://aka.ms/aks/pod-identity) is now in public preview.

## Release 2020-11-16

This release is rolling out to all regions - ETA for conclusion 2020-11-25 for public cloud.

### Announcements

* The Azure Kubernetes Service [pod security policy (preview)](https://docs.microsoft.com/azure/aks/use-pod-security-policies) feature will be retired on May 31st, 2021.
* Once GA AKS will default to its new [GPU specialized image](https://aka.ms/aks/specialized-gpu-image) as the supported option for GPU-capable agent nodes.

### Release Notes

* Features
  * Ephemeral OS is now Generally Available (GA). From now on ephemeral OS will be the default OS disk type for all SKUs and disk sizes that support it. See more [here](https://aka.ms/aks/ephemeral-os).
  * Kubernetes v1.19 is now Generally Available (GA).
  * ContainerD is now Generally Available (GA) and the default container runtime for cluster created or upgraded to kubernetes v1.19+. See more [here](https://aka.ms/aks/containerd).
  * Max Surge upgrades are now generally available. See more [here](https://aka.ms/aks/maxsurge).
* Behavioral changes
  * The command `az aks browse` will now open the [Azure Portal Kubernetes resource view](https://docs.microsoft.com/azure/aks/kubernetes-portal) after the Azure CLI v2.15.0.
  * A new property `subnetCIDR` was added for the Application Gateway Ingress Controller (AGIC) addon. This property will eventually replace `subnetPrefix`, and is used by AGIC to create a new subnet for Application Gateway. Application Gateway is deployed in this subnet and is then configured by AGIC to provide ingress capability to AKS.
  * Added additional username and password validations for windows. The minimal password length in AKS is 14 characters. See more [here](https://docs.microsoft.com/rest/api/compute/virtualmachinescalesets/createorupdate#virtualmachinescalesetosprofile).
  * AKS Base images now come from [Shared Image Gallery](https://docs.microsoft.com/azure/virtual-machines/windows/shared-image-galleries) and no longer from the Azure Marketplace.
* Bug Fixes
  * Fixed issued caused by Chrony on recent AKSUbuntu-1604-2020.10.28 images.
* Component Updates
  * Azure Monitor for Containers updated to [version 11092020](https://github.com/microsoft/Docker-Provider/blob/ci_prod/ReleaseNotes.md#11092020--).
  * AKS Windows image has been updated to [2019-datacenter-core-smalldisk-17763.1577.201111](vhd-notes/AKSWindows/2019/17763.1577.201111.txt).
  * AKS Ubuntu 16.04 image updated to [AKSUbuntu-1604-2020.11.11](vhd-notes/aks-ubuntu/AKSUbuntu-1604/2020.11.11.txt).
  * AKS Ubuntu 18.04 image updated to [AKSUbuntu-1804-2020.11.11](vhd-notes/aks-ubuntu/AKSUbuntu-1804/2020.11.11.txt).

## Release 2020-11-09

This release is rolling out to all regions - ETA for conclusion 2020-11-19 for public cloud

### Announcements

* AKS will default to containerd as the default runtime on kubernetes v1.19+ after this feature GAs. During preview we encourage to create nodepools with the new container runtime to validate workloads still work as expected. And do check the [containerd differences and limitations](https://docs.microsoft.com/azure/aks/cluster-configuration#containerd-limitationsdifferences). After GA of kubernetes v1.19, containerd will be served by default for all new clusters or cluster that upgrade to v1.19. If you are doing container builds in cluster please use the recommended [docker buildx](https://github.com/docker/buildx).
* After the GA of Ephemeral OS and release of the 2020-11-01 AKS API version. Clusters and nodepools will be created by default with Ephemeral OS. You can still select managed disks explicitly if you prefer that option. See more at <https://aka.ms/aks/ephemeral-os>.
* The Azure Kubernetes Service [pod security policy (preview)](https://docs.microsoft.com/azure/aks/use-pod-security-policies) feature will be retired on May 31st, 2021.
* Once GA AKS will default to its new [GPU specialized image](https://aka.ms/aks/specialized-gpu-image) as the supported option for GPU-capable agent nodes.

### Release Notes

* Features
  * Migration from Service Principal-based clusters to Managed Identity Managed clusters is now supported. See how [here](https://docs.microsoft.com/azure/aks/use-managed-identity#update-an-existing-service-principal-based-aks-cluster-to-managed-identities).
  * Added Standard_Dxds_v4 VM SKUs.
  * Added Standard_exds_v4.
* Behavioral changes
  * From kubernetes clusters v1.19+ `az aks browse` CLI command will open the Azure Portal resource view instead of the kubernetes dashboard that no longer is supported on these clusters.
* Bug Fixes
  * The AKS control plane will always send RST for idle connections after 4min. Closes #1052, #1755, #1877.
  * Fixed issue with etcd replica management.
* Component updates
  * AKS Ubuntu 16.04 image updated to [AKSUbuntu-1604-2020.10.28](vhd-notes/aks-ubuntu/AKSUbuntu-1604/2020.10.28.txt).
  * AKS Ubuntu 18.04 image updated to [AKSUbuntu-1804-2020.10.28](vhd-notes/aks-ubuntu/AKSUbuntu-1804/2020.10.28.txt).
  * Azure Monitor for Containers updated to [version 10272020](https://github.com/microsoft/Docker-Provider/blob/ci_prod/ReleaseNotes.md#10272020--)
  * Updated CNI network monitor addon to version v1.1.18.
  * The new AKS API version 2020-11-11 [has been published](https://github.com/Azure/azure-rest-api-specs/tree/master/specification/containerservice/resource-manager/Microsoft.ContainerService/stable/2020-11-01).

## Release 2020-10-26

This release is rolling out to all regions - ETA for conclusion 2020-11-11

### Announcements

* AKS and Holiday Season: To ease the burden of upgrade and change during the holiday season, AKS is extending a limited scope of support for all clusters and nodepools on 1.16 as a courtesy. Customers with clusters and nodepools on 1.16 after the [announced deprecation date of 2020-11-30](https://docs.microsoft.com/azure/aks/supported-kubernetes-versions#aks-kubernetes-release-calendar) will be granted an extension of capabilities outside the [usual scope of support for deprecated versions](https://docs.microsoft.com/azure/aks/supported-kubernetes-versions#kubernetes-version-support-policy).
 The scope of this limited extension is effective from '2020-11-30 to 2021-01-31' and is limited to the following:
  * Creation of new clusters and nodepools on 1.16.
  * CRUD operations on 1.16 clusters.
  * Azure Support of non-Kubernetes related, platform issues. Platform issues include trouble with networking, storage, or compute running on Azure. Any support requests for K8s patching and troubleshooting will be requested to upgrade into a supported version.
* AKS will default to containerd as the default runtime on kubernetes v1.19+ after this feature GAs. During preview we encourage to create nodepools with the new container runtime to validate workloads still work as expected. And do check the [containerd differences and limitations](https://docs.microsoft.com/azure/aks/cluster-configuration#containerd-limitationsdifferences). After GA of kubernetes v1.19, containerd will be served by default for all new clusters or cluster that upgrade to v1.19. If you are doing container builds in cluster please use the recommended [docker buildx](https://github.com/docker/buildx).
* After the GA of Ephemeral OS and release of the 2020-11-01 AKS API version. Clusters and nodepools will be created by default with Ephemeral OS. You can still select managed disks explicitly if you prefer that option. See more at <https://aka.ms/aks/ephemeral-os>.
* The Azure Kubernetes Service [pod security policy (preview)](https://docs.microsoft.com/azure/aks/use-pod-security-policies) feature will be retired on May 31st, 2021.
* Once GA AKS will default to its new [GPU specialized image](https://aka.ms/aks/specialized-gpu-image) as the supported option for GPU-capable agent nodes.

### Release Notes

* Features
  * Outbound type UDR now allows for dynamic route exchange over BGP for Private Clusters.
  * Proximity Placement Group support is now Generally Available. Releases for #1351
  * Spot Node pools are now Generally Available. Releases for #982
  * Support for `CriticalAddonsOnly` taint as an exception for system pools. Releases for #1833
  * Support for soft Taints. Resolves #1484
  * New Kubernetes patch versions available, v1.17.13, 1.18.10.
* Preview Features
  * New Preview Kubernetes patch versions available, 1.19.3.
* Bug Fixes
  * Fixed misalignment of taint validations with upstream kubernetes validations. Fixes #1412
* Component updates
  * AKS Ubuntu 16.04 image updated to [AKSUbuntu-1604-2020.10.21](vhd-notes/aks-ubuntu/AKSUbuntu-1604/2020.10.21.txt).
  * AKS Ubuntu 18.04 image updated to [AKSUbuntu-1804-2020.10.21](vhd-notes/aks-ubuntu/AKSUbuntu-1804/2020.10.21.txt).

## Release 2020-10-19

This release is rolling out to all regions - ETA for conclusion 2020-10-28.

### Announcements

* AKS and Holiday Season: To ease the burden of upgrade and change during the holiday season, AKS is extending a limited scope of support for all clusters and nodepools on 1.16 as a courtesy. Customers with clusters and nodepools on 1.16 after the [announced deprecation date of 2020-11-30](https://docs.microsoft.com/azure/aks/supported-kubernetes-versions#aks-kubernetes-release-calendar) will be granted an extension of capabilities outside the [usual scope of support for deprecated versions](https://docs.microsoft.com/azure/aks/supported-kubernetes-versions#kubernetes-version-support-policy).
 The scope of this limited extension is effective from '2020-11-30 to 2021-01-31' and is limited to the following:
  * Creation of new clusters and nodepools on 1.16.
  * CRUD operations on 1.16 clusters.
  * Azure Support of non-Kubernetes related, platform issues. Platform issues include trouble with networking, storage, or compute running on Azure. Any support requests for K8s patching and troubleshooting will be requested to upgrade into a supported version.
* AKS will default to containerd as the default runtime on kubernetes v1.19+ after this feature GAs. During preview we encourage to create nodepools with the new container runtime to validate workloads still work as expected. And do check the [containerd differences and limitations](https://docs.microsoft.com/azure/aks/cluster-configuration#containerd-limitationsdifferences). After GA of kubernetes v1.19, containerd will be served by default for all new clusters or cluster that upgrade to v1.19. If you are doing container builds in cluster please use the recommended [docker buildx](https://github.com/docker/buildx).
* After the GA of Ephemeral OS and release of the 2020-11-01 AKS API version. Clusters and nodepools will be created by default with Ephemeral OS. You can still select managed disks explicitly if you prefer that option. See more at <https://aka.ms/aks/ephemeral-os>.
* The Azure Kubernetes Service [pod security policy (preview)](https://docs.microsoft.com/azure/aks/use-pod-security-policies) feature will be retired on May 31st 2021.
* Once GA AKS will default to its new [GPU specialized image](https://aka.ms/aks/specialized-gpu-image) as the supported option for GPU-capable agent nodes.

### Release Notes

* Features
  * New cluster autoscaler parameters available for the [cluster autoscaler profile](https://docs.microsoft.com/azure/aks/cluster-autoscaler#using-the-autoscaler-profile). New parameters supported: `skip-nodes-with-local-storage`, `skip-nodes-with-system-pods`, `max-empty-bulk-delete`, `expander`, `new-pod-scale-up-delay`, `max-total-unready-percentage`, `ok-total-unready-count`
  * New Admission controllers supported from kubernetes v1.19: `PodNodeSelector`, `PodTolerationRestriction`, `ExtendedResourceToleration`. See how to use them [here](https://kubernetes.io/docs/reference/access-authn-authz/admission-controllers/#extendedresourcetoleration) Releases for #1143, #1719 and #1449.
* Bug fixes
  * Fixed a few CPU throttling and health probe issues on the AKS control plane.
  * Updated signed PowerShell package to v0.0.3. Fixes #1772
  * Fixed issue with Azure policy addon and kubernetes v1.19 preview. Fixes #1869
* Component updates
  * AKS Windows image has been updated to [2019-datacenter-core-smalldisk-17763.1397.201014](vhd-notes/AKSWindows/2019/17763.1397.201014.txt).
  * AKS Ubuntu 16.04 image updated to [AKSUbuntu-1604-2020.10.15](vhd-notes/aks-ubuntu/AKSUbuntu-1604/2020.10.15.txt).
  * AKS Ubuntu 18.04 image updated to [AKSUbuntu-1804-2020.10.15](vhd-notes/aks-ubuntu/AKSUbuntu-1804/2020.10.15.txt).

## Release 2020-10-12

**This release is rolling out to all regions - ETA for conclusion 2020-10-22**

### Announcements

* AKS and Holiday Season: To ease the burden of upgrade and change during the holiday season, AKS is extending a limited scope of support for all clusters and nodepools on 1.16 as a courtesy. Customers with clusters and nodepools on 1.16 after the [announced deprecation date of 2020-11-30](https://docs.microsoft.com/azure/aks/supported-kubernetes-versions#aks-kubernetes-release-calendar) will be granted an extension of capabilities outside the [usual scope of support for deprecated versions](https://docs.microsoft.com/azure/aks/supported-kubernetes-versions#kubernetes-version-support-policy).
 The scope of this limited extension is effective from '2020-11-30 to 2021-01-31' and is limited to the following:
  * Creation of new clusters and nodepools on 1.16.
  * CRUD operations on 1.16 clusters.
  * Azure Support of non-Kubernetes related, platform issues. Platform issues include trouble with networking, storage, or compute running on Azure. Any support requests for K8s patching and troubleshooting will be requested to upgrade into a supported version.
* AKS will default to containerd as the default runtime on kubernetes v1.19+ after this feature GAs. During preview we encourage to create nodepools with the new container runtime to validate workloads still work as expected. And do check the [containerd differences and limitations](https://docs.microsoft.com/azure/aks/cluster-configuration#containerd-limitationsdifferences). After GA of kubernetes v1.19, containerd will be served by default for all new clusters or cluster that upgrade to v1.19. If you are doing container builds in cluster please use the recommended [docker buildx](https://github.com/docker/buildx).
* After the GA of Ephemeral OS and release of the 2020-11-01 AKS API version. Clusters and nodepools will be created by default with Ephemeral OS. You can still select managed disks explicitly if you prefer that option. See more at <https://aka.ms/aks/ephemeral-os>.
* The Azure Kubernetes Service [pod security policy (preview)](https://docs.microsoft.com/azure/aks/use-pod-security-policies) feature will be retired on May 31st 2021.
* Once GA AKS will default to its new [GPU specialized image](https://aka.ms/aks/specialized-gpu-image) as the supported option for GPU-capable agent nodes.

### Release Notes

* Features
  * You can now mutate the AKS default storage class. See how here <https://docs.microsoft.com/en-us/azure/aks/azure-disks-dynamic-pv>
  * AKS now supports Dv4 and DSv4 VM SKU.
* Bug Fixes
  * Fixed bug that allow setting unsupported labels. Unsupported labels are now blocked as per: <https://github.com/kubernetes/enhancements/blob/master/keps/sig-auth/0000-20170814-bounding-self-labeling-kubelets.md#proposal>
  * Fixed an issue with Managed-AAD and kubernetes v1.19 preview. Closes #1891
  * Fixed an issue where topology labels where not correctly preserved after upgrade.
* Behavior change
  * The `calico-typha` deployment is now called `calico-typha-deployment`.
  * The revisionHistoryLimit is now set to 2 for managed components and addon deployments. Closes #1502
* Component Updates
  * AKS Ubuntu 16.04 image updated to [AKSUbuntu-1604-2020.10.08](vhd-notes/aks-ubuntu/AKSUbuntu-1604/2020.10.08.txt).
  * AKS Ubuntu 18.04 image release notes: [AKSUbuntu-1804-2020.10.08](vhd-notes/aks-ubuntu/AKSUbuntu-1804/2020.10.08.txt).

## Release 2020-09-21

**This release is rolling out to all regions - ETA for conclusion 2020-09-30**

* AKS will default to containerd as the default runtime in kubernetes v1.19. During preview we encourage to create nodepools with the new container runtime to validate workloads still work as expected. And do check the [containerd differences and limitations](https://docs.microsoft.com/azure/aks/cluster-configuration#containerd-limitationsdifferences). After GA of kubernetes v1.19, containerd will be served by default for all new clusters or cluster that upgrade to v1.19. If you are doing container builds in cluster please use the recommended [docker buildx](https://github.com/docker/buildx).
* [New Date] We heard your feedback and as such, the Azure Kubernetes Service [pod security policy (preview)](https://docs.microsoft.com/azure/aks/use-pod-security-policies) feature will be retired on May 31st 2021.
* Once GA AKS will default to its new [GPU specialized image](https://aka.ms/aks/specialized-gpu-image) as the supported option for GPU-capable agent nodes.

### Release Notes

* Features
  * Azure Policy Addon is now Generally Available, see <https://azure.microsoft.com/updates/ga-policy-addon-for-azure-kubernetes-service>
  * New Kubernetes patches available. v1.16.15 and v1.17.11
  * New detectors for [AKS Diagnostics](https://docs.microsoft.com/azure/aks/concepts-diagnostics):
    * Node drain failure detector that calls out node drain failures that might impact the cluster workloads.
    * Managed-AAD integration detector that looks for common issues with AADv2 integration like the kubectl minimum version.
* Preview features
  * AKS now supports the ability to completely stop and start clusters on demand. A great option for times your cluster might be idle. Start here: <https://aka.ms/aks/stop-cluster>
  * Ephemeral OS is now part of the 2020-09-01 AKS API and can be enabled through ARM. This will also allow you to in the future keep using managed network-attached disk if you want. <https://github.com/Azure/azure-rest-api-specs/blob/master/specification/containerservice/resource-manager/Microsoft.ContainerService/stable/2020-09-01/examples/AgentPoolsCreate_Ephemeral.json>
  * Azure RBAC for Kubernetes Authorization is now in Public Preview and open to anyone to test (no form required): <https://docs.microsoft.com/azure/aks/manage-azure-rbac>
  * Kubernetes v1.19 is now in public preview
  * Azure Confidential Compute addon for AKS is not in public preview providing you with confidential nodes: <https://docs.microsoft.com/azure/confidential-computing/confidential-nodes-aks-get-started>
  * AKS now integrates with Azure Files NFS shares on its CSI storage drivers. See more here: <https://docs.microsoft.com/azure/aks/azure-files-csi#nfs-file-shares>
* Bug fix
  * Issue where addon names where not accepted with any casing fixed.
* Component updates
  * AKS Windows image has been updated to [2019-datacenter-core-smalldisk-17763.1397.200904](vhd-notes/AKSWindows/2019/17763.1397.200904.txt)
  * AKS Ubuntu 16.04 image updated to [AKSUbuntu-1604-2020.09.17](vhd-notes/aks-ubuntu/AKSUbuntu-1604/2020.09.17.txt).
  * AKS Ubuntu 18.04 image release notes: [AKSUbuntu-1804-2020.09.17](vhd-notes/aks-ubuntu/AKSUbuntu-1804/2020.09.17.txt).
* Behavior Change
  * AKS is now validating/blocking labels that are [disallowed upstream](https://github.com/kubernetes/enhancements/blob/master/keps/sig-auth/0000-20170814-bounding-self-labeling-kubelets.md#proposal).

## Release 2020-08-31

**This release is rolling out to all regions - ETA for conclusion 2020-09-18**

* AKS will default to containerd as the default runtime in kubernetes v1.19. During preview we encourage to create nodepools with the new container runtime to validate workloads still work as expected. And do check the [containerd differences and limitations](https://docs.microsoft.com/azure/aks/cluster-configuration#containerd-limitationsdifferences). After GA of kubernetes v1.19, containerd will be served by default for all new clusters or cluster that upgrade to v1.19. If you are doing container builds in cluster please use the recommended [docker buildx](https://github.com/docker/buildx).
* [New Date] We heard your feedback and as such, the Azure Kubernetes Service [pod security policy (preview)](https://docs.microsoft.com/azure/aks/use-pod-security-policies) feature will be retired on May 31st 2021.
* Once GA AKS will default to its new [GPU specialized image](https://aka.ms/aks/specialized-gpu-image) as the supported option for GPU-capable agent nodes.

### Release Notes

* Features
  * Kubernetes version 1.18 is now Generally Available (GA) on AKS. (1.15 is being retired as this release progressively reaches all regions, as previously communicated). Check the [release calendar](https://docs.microsoft.com/azure/aks/supported-kubernetes-versions#aks-kubernetes-release-calendar) for future version release and GA date.
  * New Kubernetes patch versions available, v1.18.8.
  * The AKS Kubernetes Audit logs are now split in 2 categories to allow you granularly subscribe and save costs.
    * `kube-audit-admin`: This category contains only audit events that include write verbs (`create`,`update`,`delete`,`patch`,`post`)
    * `kube-audit`: This category contains all remaining audit events.
  * AKS Ubuntu 18.04 is now Generally Available and will be the default agent node base image on k8s v1.18 and onward.
* Preview Features
  * AKS now supports [Azure disk and Azure files CSI storage drivers](https://docs.microsoft.com/en-us/azure/aks/csi-storage-drivers) in Public preview.
* Bug Fix
  * Fixed an issue where non-AKS managed identities (eg. from Pod Identity) would be lost after an AKS upgrade.
  * Fixed bug where the VMSS backend pool was removed after a Service Principal reset operation.
* Behavior Changes
  * Ensure all components use only strong ciphers (matching the AKS API server). Metrics server now only allows the following cipher suites:
    * TLS_ECDHE_RSA_WITH_AES_128_GCM_SHA256
    * TLS_ECDHE_ECDSA_WITH_AES_128_GCM_SHA256
    * TLS_ECDHE_RSA_WITH_AES_256_GCM_SHA384
    * TLS_ECDHE_ECDSA_WITH_AES_256_GCM_SHA384
* Component Updates
  * Azure Policy Addon updated to Gatekeeper beta12 and Policy 0804 versions.
  * AKS Windows image has been updated to [2019-datacenter-core-smalldisk-17763.1397.200820](https://github.com/Azure/aks-engine/blob/master/vhd/release-notes/aks-windows/2019-datacenter-core-smalldisk-17763.1397.200820.txt)
  * Azure Monitor for Containers versions updated: <https://github.com/microsoft/Docker-Provider/blob/ci_prod/ReleaseNotes.md#08072020-->
    * Linux version mcr.microsoft.com/azuremonitor/containerinsights/ciprod:ciprod08072020
    * Windows version mcr.microsoft.com/azuremonitor/containerinsights/ciprod:win-ciprod08072020
  * Add LivenessProbe and ReadinessProbe for Metrics Server.
  * Updated AKS Moby version to 19.03.12 (from now on AKS Moby versions will follow docker versioning to assist scanning tools false positives).
  * Updated NVIDIA GPU drivers to v450.51.06.
  * AKS Ubuntu 16.04 image updated to [AKSUbuntu-1604-2020.08.28](vhd-notes/aks-ubuntu/AKSUbuntu-1604/2020.08.28.txt).
  * AKS Ubuntu 18.04 image release notes: [AKSUbuntu-1804-2020.08.28](vhd-notes/aks-ubuntu/AKSUbuntu-1804/2020.08.28.txt).

## Release 2020-08-17

**This release is rolling out to all regions - ETA for conclusion 2020-08-26**

### Important Service Updates

* AKS will default to AKS ubuntu 18.04 in upcoming GA of kubernetes v1.18 which marks the GA of AKS Ubuntu 18.04 as well. We recommend testing existing workloads on AKS Ubuntu 18.04 nodepools prior to GA. See how here: <https://aka.ms/aks/Ubuntu1804>
* AKS will default to containerd as the default runtime in kubernetes v1.19. During preview we encourage to create nodepools with the new container runtime to validate workloads still work as expected. And do check the [containerd differences and limitations](https://docs.microsoft.com/azure/aks/cluster-configuration#containerd-limitationsdifferences). After GA of kubernetes v1.19, containerd will be served by default for all new clusters or cluster that upgrade to v1.19. If you are doing container builds in cluster please use the recommended [docker buildx](https://github.com/docker/buildx).
* The Azure Kubernetes Service [pod security policy (preview)](https://docs.microsoft.com/azure/aks/use-pod-security-policies) feature will be retired on May 31st 2020.
* Kubernetes version 1.18 will GA on the week of August 31st and you will no longer be able to create 1.15.x based clusters or nodepools.
* Once GA AKS will default to the GPU specialized image as the supported option for GPU-capable agent nodes.

### Release Notes

* Features
  * You can now see the [AKS Authentication Webhook Server](https://docs.microsoft.com/azure/aks/concepts-identity#webhook-and-api-server) logs for the Azure AD Integrated clusters, as part of the [AKS Control Plane logs](https://docs.microsoft.com/azure/aks/view-master-logs).
* Preview Features
  * AKS now has a specialized GPU Node Image that already includes not only the docker drivers but also the NVIDIA device plugin, so ready to use. See more at: <https://aka.ms/aks/specialized-gpu-image>
* Component Updates
  * AKS Ubuntu 16.04 image updated to [AKSUbuntu-1604-2020.08.13](vhd-notes/aks-ubuntu/AKSUbuntu-1604/2020.08.13.txt).
  * AKS Ubuntu 18.04 image release notes: [AKSUbuntu-1804-2020.08.13](vhd-notes/aks-ubuntu/AKSUbuntu-1804/2020.08.13.txt).

## Release 2020-08-10

**This release is rolling out to all regions - ETA for conclusion 2020-08-21**

### Important Service Updates

* AKS will default to AKS ubuntu 18.04 in upcoming GA of kubernetes v1.18 which marks the GA of AKS Ubuntu 18.04 as well. We recommend testing existing workloads on AKS Ubuntu 18.04 nodepools prior to GA. See how here: <https://aka.ms/aks/Ubuntu1804>
* AKS will default to containerd as the default runtime in kubernetes v1.19. During preview we encourage to create nodepools with the new container runtime to validate workloads still work as expected. And do check the [containerd differences and limitations](https://docs.microsoft.com/azure/aks/cluster-configuration#containerd-limitationsdifferences). After GA of kubernetes v1.19, containerd will be served by default for all new clusters or cluster that upgrade to v1.19.
* The Azure Kubernetes Service [pod security policy (preview)](https://docs.microsoft.com/azure/aks/use-pod-security-policies) feature will be retired on May 31st 2020.
* Kubernetes version 1.18 will GA on the week of August 31st and you will no longer be able to create 1.15.x based clusters or nodepools.

### Release Notes

* Features
  * AKS now supports autoscaling to 0. (latest CLI extension and following core CLI version)
* Bug fixes
  * Fixed a bug when scaling windows node pools and the windows profile parameters were missing.
* Component Updates
  * AKS Ubuntu 16.04 image updated to [AKSUbuntu-1604-2020.08.06](vhd-notes/aks-ubuntu/AKSUbuntu-1604/2020.08.06.txt).
  * AKS Ubuntu 18.04 image release notes: [AKSUbuntu-1804-2020.08.06](vhd-notes/aks-ubuntu/AKSUbuntu-1804/2020.08.06.txt).

## Release 2020-08-03

**This release is rolling out to all regions - ETA for conclusion 2020-08-14**

### Important Service Updates

* AKS will default to AKS ubuntu 18.04 in upcoming GA of kubernetes v1.18 which marks the GA of AKS Ubuntu 18.04 as well. We recommend testing existing workloads on AKS Ubuntu 18.04 nodepools prior to GA. See how here: <https://aka.ms/aks/Ubuntu1804>
* AKS will default to containerd as the default runtime in kubernetes v1.19. During preview we encourage to create nodepools with the new container runtime to validate workloads still work as expected. And do check the [containerd differences and limitations](https://docs.microsoft.com/azure/aks/cluster-configuration#containerd-limitationsdifferences). After GA of kubernetes v1.19, containerd will be served by default for all new clusters or cluster that upgrade to v1.19.
* The Azure Kubernetes Service [pod security policy (preview)](https://docs.microsoft.com/azure/aks/use-pod-security-policies) feature will be retired on May 31st 2020.
* Kubernetes version 1.18 will GA on the week of August 31st and you will no longer be able to create 1.15.x based clusters or nodepools.

### Release Notes

* Preview Features
  * AKS now supports Ephemeral OS disks in Public Preview. Read more here: <https://aka.ms/aks/ephemeral-os>
  * AKS has announced the AKS Portal Resource view: <https://azure.microsoft.com/updates/kubernetes-resource-view-is-in-public-preview>
* Bug fixes
  * Fixed but where VNET CIDR was not set correctly on Windows nodes which could result in incorrect NATing behavior.

## Release 2020-07-27

**This release is rolling out to all regions - ETA for conclusion 2020-08-07**

### Important Service Updates

* AKS will default to AKS ubuntu 18.04 in upcoming GA of kubernetes v1.18 which marks the GA of AKS Ubuntu 18.04 as well. We recommend testing existing workloads on AKS Ubuntu 18.04 nodepools prior to GA. See how here: <https://aka.ms/aks/Ubuntu1804>
* AKS will default to containerd as the default runtime in kubernetes v1.19. During preview we encourage to create nodepools with the new container runtime to validate workloads still work as expected. And do check the [containerd differences and limitations](https://docs.microsoft.com/azure/aks/cluster-configuration#containerd-limitationsdifferences). After GA of kubernetes v1.19, containerd will be served by default for all new clusters or cluster that upgrade to v1.19.
* AKS has removed the custom "high-priority" and "addon-priority" Priority Classes which are no longer used by the service.
* The Azure Kubernetes Service [pod security policy (preview)](https://docs.microsoft.com/azure/aks/use-pod-security-policies) feature will be retired on May 31st 2020.
* Kubernetes version 1.18 will GA on the week of August 31st and you will no longer be able to create 1.15.x based clusters or nodepools.

### Release Notes

* Features
  * AKS-managed Azure AD integration (v2) is now generally available: <https://docs.microsoft.com/en-us/azure/aks/managed-aad>
    * You can now upgrade non-AzureAD clusters to AD-integrated clusters.
    * You can now upgrade clusters with the previous iteration of the AzureAD integration (v1) into AKS-managed AzureAD clusters (v2)
    * Closes: <https://github.com/Azure/AKS/issues/1489>
  * AKS is now supported on the following regions:
    * UAE Central - Closes <https://github.com/Azure/AKS/issues/1693>
    * West Central US - Closes <https://github.com/Azure/AKS/issues/998>
  * New Kubernetes patch versions available v1.16.13, v1.17.9
    * This patch versions respond the following CVEs:
      * <https://github.com/Azure/AKS/issues/1724>
      * <https://github.com/Azure/AKS/issues/1731>
      * <https://github.com/Azure/AKS/issues/1732>
    * We've heard your feedback and we will not be removing all the previous versions due to the vulnerabilities. Instead we've patched all the latest GA ones (v1.15.11, v1.15.12, v1.16.10, v1.17.7) and you can still mitigate the vulnerabilities in any GA version by leveraging <https://aka.ms/aks/node-image-upgrade>.
* Bug fixes
  * AKS has added the ready and health plugins to coredns. Closes <https://github.com/Azure/AKS/issues/1676>
  * We've added additional validations to prevent the creation of multiple node pool clusters with Basic Load Balancer which isn't supported.
* Preview features
  * AKS now supports Bring Your Own (BYO) control plane managed identity: <https://aka.ms/aks/byo-mi>
  * New Kubernetes patch versions are available for preview, v1.18.6.
* Behavior changes
  * After API version 2020-07-01 the node image upgrade operation will only allow POST and not PUT. CLI versions won't be affected.
  * A default load balancer is not longer created in UDR OutboundType clusters. The LB can be automatically created later if a public service of type LoadBalancer is created.
* Component Updates
  * Calico updated to v3.8.0
  * AKS Windows image has been updated to [2019-datacenter-core-smalldisk-17763.1339.200716](https://github.com/Azure/aks-engine/blob/master/vhd/release-notes/aks-windows/2019-datacenter-core-smalldisk-17763.1339.200716.txt)
  * AKS Ubuntu 16.04 image updated to [AKSUbuntu-1604-2020.07.16](vhd-notes/aks-ubuntu/AKSUbuntu-1604/2020.07.16.txt).
  * AKS Ubuntu 18.04 image release notes: [AKSUbuntu-1804-2020.07.16](vhd-notes/aks-ubuntu/AKSUbuntu-1804/2020.07.16.txt).

## Release 2020-07-06

**This release is rolling out to all regions**

### Important Service Updates

* AKS will default to AKS ubuntu 18.04 in upcoming GA of kubernetes 1.18 and after AKS Ubuntu 18.04 is GA as well. We recommend testing existing workloads on AKS Ubuntu 18.04 nodepools prior to GA. See how here: <https://aka.ms/aks/Ubuntu1804>
* AKS will default to containerd as the default runtime in the upcoming months. During preview we encourage to create nodepools with the new container runtime to validate workloads still work as expected. And do check the [containerd differences and limitations](https://docs.microsoft.com/en-us/azure/aks/cluster-configuration#containerd-limitationsdifferences). After GA containerd will be served for all new clusters on the latest kubernetes version clusters that upgrade to it.
* On the *next* release, AKS will be removing the custom "high-priority" and "addon-priority" Priority Classes which are no longer used by the service.
* The Azure Kubernetes Service [pod security policy (preview)](https://docs.microsoft.com/en-us/azure/aks/use-pod-security-policies) feature will be retired on May 31st 2020.

### Release Notes

* Features
  * Users can now reuse inbound and outbound IPs on the Load Balancer. After this change, users can assign an outbound IP that is same as an inbound IP in the AKS SLB.
* Preview Features
  * AKS is announcing the release of Azure RBAC integration for Kubernetes Authorization in Preview. Which allows you to control the RBAC of your cluster directly from the Azure Portal. See more at: <https://aka.ms/aks/azure-rbac>
  * AKS integration with Azure Policy and Gatekeeper now supports securing your pods with Azure Policy (with the equivalent controls that were made available previously in Pod Security Policies). Read more at <https://aka.ms/aks/azpodpolicy>
  * AKS now supports Azure Ultra disks in preview.
  * AKS now supports confidential workloads through DCSv2 SKUs (private preview). Read more [here](https://azure.microsoft.com/en-in/updates/azure-kubernetes-service-aks-now-supports-confidential-workloads-through-dcsv2-skus-preview/).
* Component Updates
  * New AKS base images - Upgrade to these using <https://aka.ms/aks/node-image-upgrade>
    * AKS Ubuntu 16.04 image updated to [AKSUbuntu-1604-2020.06.30](vhd-notes/aks-ubuntu/AKSUbuntu-1604/2020.06.30.txt).
    * AKS Ubuntu 18.04 image release notes: [AKSUbuntu-1804-2020.06.30](vhd-notes/aks-ubuntu/AKSUbuntu-1804/2020.06.30.txt).

## Release 2020-06-29

**This release is rolling out to all regions**

### Important Service Updates

* AKS is preparing to GA the AKS Ubuntu 18.04 node image and recommends testing existing workloads on AKS Ubuntu 18.04 nodepools prior to GA. **After AKS Ubuntu 18.04 is GA**, at the time of upgrading to a pre-announced kubernetes version, clusters running AKS Ubuntu 16.04 will receive this new image. See how here: <https://aka.ms/aks/Ubuntu1804>
* AKS will default to containerd as the default runtime in the upcoming months. During preview we encourage to create nodepools with the new container runtime to validate workloads still work as expected. And do check the [containerd differences and limitations](https://docs.microsoft.com/en-us/azure/aks/cluster-configuration#containerd-limitationsdifferences). After GA containerd will be served for all new clusters on the latest kubernetes version clusters that upgrade to it.

### Release Notes

* Features
  * Kubernetes version 1.17 is now Generally Available (GA) on AKS. (1.14 is being retired as this release progressively reaches all regions, as previously communicated).
  * New Kubernetes patch versions available, v1.15.12, v1.16.10, v1.17.7. Note that as per [policy](https://docs.microsoft.com/en-us/azure/aks/supported-kubernetes-versions#supported-versions-policy-exceptions), versions <1.16.10 and <1.17.7 were removed due to severe bugs and security issues flagged upstream.
* Preview Features
  * New Kubernetes patch versions are available for preview, v1.18.4.
  * AKS now supports `containerd` as container runtime in preview. This runtime will be the default on AKS on the upcoming months. Read about it at <https://aka.ms/aks/containerd> and try it out!
  * AKS now supports Proximity Placement Groups in preview to provide collocation capabilities for low latency workloads. Read more about it at <https://aka.ms/aks/ppg> and try it out!
* Bug fixes
  * Fix issues on clusters using managed identities, where a cluster upgrade or scale operation would remove unknown identities.
  * Fixed bug where users where being shown more than the minor version above as available versions to upgrade to.
* Behavior changes
  * Kubernetes API server Log Level changed from 4 to 2. This will be reduce the log volume while keeping pair with k8s Prod recommendations.
  * Azure Policy for AKS is removing the built-in policies offered for the private preview version 1.0 of the add-on. The built-in policies with category name of "Kubernetes Service" will no longer function starting July 21st, 2020. To continue service, update the add-on to version 2.0 by following [these steps](https://docs.microsoft.com/en-us/azure/governance/policy/concepts/policy-for-kubernetes#install-azure-policy-add-on-for-aks) and use policies of category name "Kubernetes".
* Component Updates
  * Metrics Server has been updated to v0.3.6.
  * New AKS base images - Upgrade to these using <https://aka.ms/aks/node-image-upgrade>
    * AKS Windows image has been updated to [2019-datacenter-core-smalldisk-17763.1282.200625](https://github.com/Azure/aks-engine/blob/master/vhd/release-notes/aks-windows/2019-datacenter-core-smalldisk-17763.1282.200625.txt)
    * AKS Ubuntu 16.04 image updated to [AKSUbuntu-1604-2020.06.25](vhd-notes/aks-ubuntu/AKSUbuntu-1604/2020.06.25.txt).
    * AKS Ubuntu 18.04 image release notes: [AKSUbuntu-1804-2020.06.25](vhd-notes/aks-ubuntu/AKSUbuntu-1804/2020.06.25.txt).

## Release 2020-06-15

**This release is rolling out to all regions**

### Important Service Updates

* AKS is preparing to GA the AKS Ubuntu 18.04 node image and recommends testing existing workloads on AKS Ubuntu 18.04 nodepools prior to GA. **After AKS Ubuntu 18.04 is GA**, at the time of upgrading to a pre-announced kubernetes version, clusters running AKS Ubuntu 16.04 will receive this new image. See how here: <https://aka.ms/aks/Ubuntu1804>
* Kubernetes version 1.17 will GA on the week of July 1st and you will no longer be able to create 1.14.x based clusters or nodepools.
  * Kubernetes 1.17 introduces API deprecations, please make sure your manifests are up to date before upgrading, and check Azure Advisor to confirm you are not using deprecated APIs. More information on 1.17 API deprecations here: <https://v1-17.docs.kubernetes.io/docs/setup/release/#deprecations-and-removals>

### Release Notes

* Behavior changes
  * In advance of the GA of kubernetes v1.17 AKS is now defaulting to kubernetes v1.16 as the default version. If you have a dependency on the AKS default version, make sure your kubernetes APIs are up to date: <https://github.com/Azure/AKS/issues/1205>
* Component updates
  * AKS Ubuntu 16.04 image updated to [AKSUbuntu-1604-2020.06.10](vhd-notes/aks-ubuntu/AKSUbuntu-1604/2020.06.10.txt).
  * AKS Ubuntu 18.04 image release notes: [AKSUbuntu-1804-2020.06.10](vhd-notes/aks-ubuntu/AKSUbuntu-1804/2020.06.10.txt).
  * Azure Monitor for Containers monitoring addon image was updated to ciprod05222020 and win-ciprod05222020-2 (for Windows). Notable changes:
    * Windows Logs - Starting from this release, users will see the agent automatically start collecting windows container STDOUT/STDERR logs and sending them to same log analytics workspace.
    * Metrics available for Alerting - Users will see the below metrics on the AKS 'Metrics' blade in the Azure portal, under the "Container Insights" Namespace.
      * Metrics:
        * diskUsagePercentage
        * completedJobsCount
        * oomKilledContainerCount
        * podReadyPercentage
        * restartingContainerCount
        * cpuExceededPercentage
        * memoryRssExceededPercentage
        * memoryWorkingSetExceededPercentage

## Release 2020-06-08

**This release is rolling out to all regions**

### Important Service Updates

* AKS is preparing to GA the AKS Ubuntu 18.04 node image and recommends testing existing workloads on AKS Ubuntu 18.04 nodepools prior to GA. **After AKS Ubuntu 18.04 is GA**, at the time of upgrading to a pre-announced kubernetes version, clusters running AKS Ubuntu 16.04 will receive this new image. See how here: <https://aka.ms/aks/Ubuntu1804>
* Kubernetes version 1.17 will GA on the week of July 1st and you will no longer be able to create 1.14.x based clusters or nodepools.
  * Kubernetes 1.17 introduces API deprecations, please make sure your manifests are up to date before upgrading, and check Azure Advisor to confirm you are not using deprecated APIs. More information on 1.17 API deprecations here: <https://v1-17.docs.kubernetes.io/docs/setup/release/#deprecations-and-removals>

### Release Notes

* Features
  * It is now supported to upgrade clusters from Free to Paid on all regions that support Uptime SLA. This can be done after this weeks release finishes via ARM and on the next CLI version.
  * Windows Server container support is now Generally Available on Azure China regions.
* Preview Features
  * AKS has released [Node Image Upgrade](http://aka.ms/aks/nodeimageupgrade), to allow users to upgrade the node image of all their cluster nodes, or a specific nodepool, without requiring a full kubernetes upgrade. See more at: <http://aka.ms/aks/nodeimageupgrade>
  * AKS has released the Application Ingress Controller (AGIC) Addon in public preview. With it you can now easily install and leverage AGIC as a fully managed addon on AKS. More here: <https://aka.ms/aks/agic>
  * AKS now supports NDr_v2 with the gen2 preview.
* Bug fixes
  * Fixed issue where upgrading older clusters would fail due to incompatibility with the podpriority kubelet feature gate.
  * Fixed issue in Upgrade and Update operations where there was a mismatch between the Cluster Autoscaler node count and current node count.
  * AKS has cherry picked the following bug fixes into v1.15.11:
    * <https://github.com/kubernetes/kubernetes/pull/89337>
    * <https://github.com/kubernetes/kubernetes/pull/90749>
    * <https://github.com/kubernetes/kubernetes/pull/89794>
* Behavior changes
  * You are now allowed deploy AKS into dual-stack subnets on dual-stack vnets. The AKS cluster will only leverage the IPv4 stack currently.
* Component Updates
  * AKS Ubuntu 16.04 image updated to [AKSUbuntu-1604-2020.05.31](vhd-notes/aks-ubuntu/AKSUbuntu-1604/2020.05.31.txt).
  * AKS Ubuntu 18.04 image release notes: [AKSUbuntu-1804-2020.05.31](vhd-notes/aks-ubuntu/AKSUbuntu-1804/2020.05.31.txt).

## Release 2020-06-01

**This release is rolling out to all regions**

### Important Service Updates

* AKS has introduced AKS Ubuntu 18.04 in preview. During this time we will provide both OS versions side by side. **After AKS Ubuntu 18.04 is GA**, on the next cluster upgrade, clusters running AKS Ubuntu 16.04 will receive this new image.
* For any cluster created on K8s 1.18 or above, AKS will default the kube-dashboard add-on to disabled moving forward.
* Kubernetes version 1.17 will GA on the week of July 1st and you will no longer be able to create 1.14.x based clusters or nodepools.
  * Kubernetes 1.17 introduces API deprecations, please make sure your manifests are up to date before upgrading, and check Azure Advisor to confirm you are not using deprecated APIs. More information on 1.17 API deprecations here: <https://v1-17.docs.kubernetes.io/docs/setup/release/#deprecations-and-removals>

### Release Notes

* Features
  * Outbound Type is now Generally Available and supports Kubenet based clusters. Read more at <https://aka.ms/aks/outboundtype>
  * AKS now supports custom Route Tables for Kubenet-based clusters, by enabling use of existing Route Tables so Kubernetes can add required routes for node communication. Read more at <https://aka.ms/aks/customrt>
* Preview Features
  * Support for Confidential Workloads on AKS and [DC-series](https://docs.microsoft.com/en-us/azure/virtual-machines/dcv2-series) nodepools are now in Private Preview. Read more at <https://aka.ms/accakspreview>.
  * AKS now supports Max Surge Upgrades in preview. Read more at <https://aka.ms/aks/maxsurge>
* Behavior changes
  * AKS default OS disk size is now 128GB, a [P10](https://docs.microsoft.com/en-us/azure/virtual-machines/linux/disks-types#premium-ssd).
  * Set calico `IptablesFilterAllowAction` to return from its default value, so that requests not dropped by the policy can be compared against system chains. In this way, the requests to services without endpoints can be rejected following the intention of kube-proxy.
  * AKS has released [API version 2020-04-01](https://github.com/Azure/azure-rest-api-specs/tree/master/specification/containerservice/resource-manager/Microsoft.ContainerService/stable/2020-04-01) which as previously announced defaults to VMSS (Virtual Machine Scale Sets), SLB (Standard Load Balancer) and RBAC enabled.
* Component Updates
  * Updated Kube-Dashboard images for 1.16, 1.17 and 1.18
    * 1.16 clusters will use dashboard:v2.0.0-rc3, 1.17 will use dashboard:v2.0.0-rc7, 1.18 will use dashboard:v2.0.1
    * Read more about the User Experience here: <https://docs.microsoft.com/en-us/azure/aks/kubernetes-dashboard>
  * AKS Ubuntu 16.04 image updated to [AKSUbuntu-1604-2020.05.27](vhd-notes/aks-ubuntu/AKSUbuntu-1604/2020.05.27.txt).
  * AKS Ubuntu 18.04 image release notes: [AKSUbuntu-1804-2020.05.27](vhd-notes/aks-ubuntu/AKSUbuntu-1804/2020.05.27.txt).
  
## Release 2020-05-25

**This release is rolling out to all regions**

### Important Service Updates

* AKS API version 2020-04-01 defaults to VMSS (Virtual Machine Scale Sets), SLB (Standard Load Balancer) and RBAC enabled.
* AKS has introduced AKS Ubuntu 18.04 in preview. During this time we will provide both OS versions side by side. **After AKS Ubuntu 18.04 is GA**, on the next cluster upgrade, clusters running AKS Ubuntu 16.04 will receive this new image.
* Kubernetes 1.17 introduces API deprecations, please make sure your manifests are up to date before upgrading, and check Azure Advisor to confirm you are not using deprecated APIs. More information on 1.17 API deprecations here: <https://v1-17.docs.kubernetes.io/docs/setup/release/#deprecations-and-removals>
* For any cluster created on K8s 1.18 or above, AKS will default the kube-dashboard add-on to disabled moving forward.

### Release Notes

* Features
  * Uptime SLA is now available in all Public Cloud regions.
* Bug Fixes
  * Fixed bug with Windows nodes and Managed Identity, where nodes were unable to pull images from ACR.
* Component Updates
  * Azure Policy image updated to version `prod_20200519.1`
  * Azure Network policy image updated to v1.1.2, <https://github.com/Azure/azure-container-networking/releases/tag/v1.1.2>
  * AKS Windows image has been updated to [2019-datacenter-core-smalldisk-17763.1217.200513](https://github.com/Azure/aks-engine/blob/master/vhd/release-notes/aks-windows/2019-datacenter-core-smalldisk-17763.1217.200513.txt)

## Release 2020-05-18

**This release is rolling out to all regions**

### Important Service Updates

* AKS API version 2020-04-01 (to be published) will default to VMSS (Virtual Machine Scale Sets), SLB (Standard Load Balancer) and RBAC enabled.
* AKS has introduced AKS Ubuntu 18.04 in preview. During this time we will provide both OS versions side by side. **After AKS Ubuntu 18.04 is GA**, on the next cluster upgrade, clusters running AKS Ubuntu 16.04 will receive this new image.
* Kubernetes 1.17 introduces API deprecations, please make sure your manifests are up to date before upgrading, and check Azure Advisor to confirm you are not using deprecated APIs. More information on 1.17 API deprecations here: <https://v1-17.docs.kubernetes.io/docs/setup/release/#deprecations-and-removals>
* Only Spot and Regular will be accepted as parameters for nodepool scaleSetPriority, low priority (now Spot) will no longer be accepted.
* For any cluster created on K8s 1.18 or above, AKS will default the kube-dashboard add-on to disabled moving forward.

### Release Notes

* Features
  * Windows Server container support is now Generally Available on Azure Government Cloud.
  * AKS has introduced new kubernetes patch versions v1.15.11, v1.16.8, v1.16.9.
* Preview Features
  * AKS has introduced new public preview patch version v1.17.4, v1.17.5.
  * AKS now supports Gen2 VMs in Public Preview.

    ```bash
    az feature register --name "Gen2VMPreview" --namespace "Microsoft.ContainerService"
    # wait for the feature to register
    az feature show --name Gen2VMPreview --namespace "Microsoft.ContainerService"
    # Re-register the AKS namespace by performing the below
    az provider register --namespace 'Microsoft.ContainerService'
    # Finally create the cluster
    az aks create -n aks -g aks -s Standard_D2s_v3 --aks-custom-headers usegen2vm=true
    ```

* Bug Fixes
  * Fixed an issue where if a nodepool operation was performed in a locked resource group it would return error 500 instead of correctly returning a ResourceGroupLocked error.
* Component Updates
  * AKS Ubuntu 16.04 image updated to [AKSUbuntu-1604-2020.05.13](vhd-notes/aks-ubuntu/AKSUbuntu-1604/2020.05.13.txt).
  * AKS Ubuntu 18.04 image release notes: [AKSUbuntu-1804-2020.05.13](vhd-notes/aks-ubuntu/AKSUbuntu-1804/2020.05.13.txt).

## Release 2020-05-11

**This release is rolling out to all regions**

### Important Service Updates

* AKS API version 2020-04-01 (to be published) will default to VMSS (Virtual Machine Scale Sets), SLB (Standard Load Balancer) and RBAC enabled.
* AKS has introduced AKS Ubuntu 18.04 in preview. During this time we will provide both OS versions side by side. **After AKS Ubuntu 18.04 is GA**, on the next cluster upgrade, clusters running AKS Ubuntu 16.04 will receive this new image.
* Kubernetes 1.17 introduces API deprecations, please make sure your manifests are up to date before upgrading, and check Azure Advisor to confirm you are not using deprecated APIs. More information on 1.17 API deprecations here: <https://v1-17.docs.kubernetes.io/docs/setup/release/#deprecations-and-removals>
* Only Spot and Regular will be accepted as parameters for nodepool scaleSetPriority, low priority (now Spot) will no longer be accepted.

### Release Notes

* Features
  * AKS now offers an optional Paid Uptime SLA. Read more about it: <https://techcommunity.microsoft.com/t5/azure-kubernetes-service/aks-introduces-uptime-sla/ba-p/1350832>
* Preview Features
  * AKS now supports in preview kubernetes versions 1.18.1 and 1.18.2
  * AKS now supports creating nodepools leveraging AKS Ubuntu 18.04 images in any existing cluster
  eg. `az aks nodepool add -n ubuntu1804 --cluster-name aks -g aks --aks-custom-headers CustomizedUbuntu=aks-ubuntu-1804`
  * The Azure Policy Add-on for AKS has released a new version to integrate with OPA Gatekeeper v3. Read more here <https://github.com/Azure/AKS/issues/1606>
* Bug Fixes
  * Fixed bug where newly added agent pool did not inherit VnetCidrs from existing agent pools resulting in wrong nonMasqueradeCIDRs
* Component Updates
  * AKS Ubuntu 16.04 image updated to [AKSUbuntu-1604-2020.05.06](vhd-notes/aks-ubuntu/AKSUbuntu-1604/2020.05.06.txt).
  * AKS Ubuntu 18.04 image release notes: [AKSUbuntu-1804-2020.05.06](vhd-notes/aks-ubuntu/AKSUbuntu-1804/2020.05.06.txt).

## Release 2020-05-04

**This release is rolling out to all regions**

### Important Service Updates

* AKS API version 2020-04-01 (to be published) will default to VMSS (Virtual Machine Scale Sets), SLB (Standard Load Balancer) and RBAC enabled.
* AKS has introduced AKS Ubuntu 18.04 in preview. During this time we will provide both OS versions side by side. **After AKS Ubuntu 18.04 is GA**, on the next cluster upgrade, clusters running AKS Ubuntu 16.04 will receive this new image.
* Kubernetes 1.17 introduces API deprecations, please make sure your manifests are up to date before upgrading, and check Azure Advisor to confirm you are not using deprecated APIs. More information on 1.17 API deprecations here: <https://v1-17.docs.kubernetes.io/docs/setup/release/#deprecations-and-removals>
* Only Spot and Regular will be accepted as parameters for nodepool scaleSetPriority, low priority (now Spot) will no longer be accepted.

### Release Notes

* Features
  * AKS has released an Admissions Enforcer to protect the system from Admission Controller Webhooks that might impact the kube-system components. Ready more about it [here](https://docs.microsoft.com/en-us/azure/aks/faq#can-admission-controller-webhooks-impact-kube-system-and-internal-aks-namespaces)
  * AKS now allows users to create windows nodepools with the latest windows image without requiring a cluster upgrade.
  * AKS now supports [HB series](https://docs.microsoft.com/en-us/azure/virtual-machines/hb-series) and [HBv2 series](https://docs.microsoft.com/en-us/azure/virtual-machines/hbv2-series) SKU families.

## Release 2020-04-27

**This release is rolling out to all regions**

### Important Service Updates

* AKS API version 2020-04-01 (to be published) will default to VMSS (Virtual Machine Scale Sets), SLB (Standard Load Balancer) and RBAC enabled.
* AKS has introduced AKS Ubuntu 18.04 in preview. During this time we will provide both OS versions side by side. **After AKS Ubuntu 18.04 is GA**, on the next cluster upgrade, clusters running AKS Ubuntu 16.04 will receive this new image.
* Kubernetes 1.17 introduces API deprecations, please make sure your manifests are up to date before upgrading, and check Azure Advisor to confirm you are not using deprecated APIs. More information on 1.17 API deprecations here: <https://v1-17.docs.kubernetes.io/docs/setup/release/#deprecations-and-removals>
* Only Spot and Regular will be accepted as parameters for nodepool scaleSetPriority, low priority (now Spot) will no longer be accepted.

### Release Notes

* Features
  * Windows Server container support is now Generally Available on AKS.
* Preview Features
  * [The Public IP Per Node Feature](https://aka.ms/aks/pip-per-node) can now be used with Standard Load Balancer SKU.
* Bug Fixes
  * Added validation to prevent a subnetID update which would result on a failed nodepool.
  * Fixed issue when multiple delete operations where attempted simultaneously.
  * Fixed issue when performing cluster updates with APIs older than 2020-03-01 failed in clusters created using API 2020-03-01.
  * Fixed issue with agent count mismatch on upgrade.
  * Fixed an issue with a dependency on github:443 on Windows provisioning.
* Behavior Changes
  * Metrics-server now enforces burstable QoS class.
* Component Updates
  * Azure Network Policy (NPM) was updated from v1.0.33 to v1.1.0 - <https://github.com/Azure/azure-container-networking/releases/tag/v1.1.0>
  * AKS Windows image has been updated to [2019-datacenter-core-smalldisk-17763.1158.200421](https://github.com/Azure/aks-engine/blob/master/vhd/release-notes/aks-windows/2019-datacenter-core-smalldisk-17763.1158.200421.txt).
  * Azure CNI was updated to 1.0.33 on Windows
  * AKS Ubuntu 16.04 image updated to [AKSUbuntu-1604-2020.04.16](vhd-notes/aks-ubuntu/AKSUbuntu-1604/2020.04.16.txt).
  * AKS Ubuntu 18.04 image release notes: [AKSUbuntu-1804-2020.04.16](vhd-notes/aks-ubuntu/AKSUbuntu-1804/2020.04.16.txt).

## Release 2020-04-13

**This release is rolling out to all regions**

### Important Service Updates

* AKS API version 2020-04-01 (to be published) will default to VMSS (Virtual Machine Scale Sets), SLB (Standard Load Balancer) and RBAC enabled.
* AKS has introduced AKS Ubuntu 18.04 in preview. During this time we will provide both OS versions side by side. **After AKS Ubuntu 18.04 is GA**, on the next cluster upgrade, clusters running AKS Ubuntu 16.04 will receive this new image.

### Release Notes

* Bug Fixes
  * Added CriticalAddonsOnly toleration for calico-typha-horizontal-autoscaler
  * Fixed a bug where the ILB backend bool would be removed after a manual VMSS update-instances command was issued.
* Features
  * AKS has now introduced a new **Mode** property for nodepools. This will allow you to set nodepools as *System* or *User* nodepools. System nodepools will have additional validations and will be preferred by system pods, while User pool will have more lax validations and can perform additional operations like scale to 0 nodes or be removed from the cluster. Each cluster needs at least one system pool. All details here: <https://aka.ms/aks/nodepool/mode>
    * System/User nodepools are available from core CLI version 2.3.1 or greater (or latest preview extension 0.4.43)
    * Nodepool mode requires API 2020-03-01 or greater
  * AKS now allows User nodepools to scale to 0.
  * AKS Diagnostics - Added networking and connectivity checks through our new Cluster Network Configuration detector. This allows you to check DNS and subnet related issues that may have impacted your cluster. It also highlights your network configuration to give you all this information at your fingertips.
* Component Updates
  * AKS Ubuntu 16.04 image updated to [AKSUbuntu-1604-2020.04.06](vhd-notes/aks-ubuntu/AKSUbuntu-1604/2020.04.06.txt).
  * AKS Ubuntu 18.04 image release notes: [AKSUbuntu-1804-2020.04.06](vhd-notes/aks-ubuntu/AKSUbuntu-1804/2020.04.06.txt).

## Release 2020-03-30

**This release is rolling out to all regions**

### Important Service Updates

* AKS API version 2020-04-01 will default to VMSS (Virtual Machine Scale Sets), SLB (Standard Load Balancer) and RBAC enabled.
* AKS has introduced AKS Ubuntu 18.04 in preview. During this time we will provide both OS versions side by side. **After AKS Ubuntu 18.04 is GA**, on the next cluster upgrade, clusters running AKS Ubuntu 16.04 will receive this new image.

### Release Notes

* Features
  * New VM GPU SKUs are now supported: Standard_NV12_Promo; Standard_NV12s_v3; Standard_NV24_Promo; Standard_NV24s_v3; Standard_NV48s_v3.
* Bug fixes
  * Added validation to block cluster creation if user specifies a subnet that is delegated
  * Fixed bug caused by apmz package being installed from <https://upstreamartifacts.blob.core.windows.net>, which is not in the AKS required endpoint egress list.
  * CoreDNS memory *limit* increased to 170Mb and assigned *Guaranteed* QoS class.
  * Fixed a bug with Cluster Proportional Autoscaler (CPA) version on 1.16. This bug is solved on version 1.7.1 which is now the version being used in AKS.
  * Fixed bug passing the correct nodepool at validation time on UDR OutboundType preview feature.
  * Patched bug where nodepool was not correctly added to internal SLB backend address pool: <https://github.com/kubernetes/kubernetes/issues/89336>
* Component Updates
  * AKS Ubuntu 16.04 image updated to [AKSUbuntu-1604-2020.03.24](vhd-notes/aks-ubuntu/AKSUbuntu-1604/2020.03.24.txt).
  * AKS Ubuntu 18.04 image release notes: [AKSUbuntu-1804-2020.03.24](vhd-notes/aks-ubuntu/AKSUbuntu-1804/2020.03.24.txt).

## Release 2020-03-23

**This release is rolling out to all regions**

### Important Service Updates

* AKS API version 2020-04-01 will default to VMSS (Virtual Machine Scale Sets), SLB (Standard Load Balancer) and RBAC enabled.
* AKS has introduced AKS Ubuntu 18.04 in preview. During this time we will provide both OS versions side by side. **After AKS Ubuntu 18.04 is GA**, on the next cluster upgrade, clusters running AKS Ubuntu 16.04 will receive this new image.
* **Two security issues were discovered in Kubernetes that could lead to a recoverable denial of service.**
  * CVE-2020-8551 affects the kubelet, and has been rated Medium ([CVSS:3.0/AV:A/AC:L/PR:N/UI:N/S:U/C:N/I:N/A:L](https://www.first.org/cvss/calculator/3.0#CVSS:3.0/AV:A/AC:L/PR:N/UI:N/S:U/C:N/I:N/A:L)).
  * CVE-2020-8552 affects the API server, and has also been rated Medium ([CVSS:3.0/AV:N/AC:L/PR:N/UI:N/S:U/C:N/I:N/A:L](https://www.first.org/cvss/calculator/3.0#CVSS:3.0/AV:N/AC:L/PR:N/UI:N/S:U/C:N/I:N/A:L)).
  * **Am I vulnerable?**
    * Only in cases where the attacker can make authorized resource requests to un-patched API server or kubelets.
    * Also AKS auto restarts apiserver and kubelet in the event of an OOM error which further limits exposure.
  * **How can I get the latest patched API and kubelet and fix this vulnerability?**
    * Upgrade to kubernetes versions v1.16.7 or v1.15.10. Or AKS preview versions v1.17.3

### Release Notes

* Bug fixes
  * Fixed bug that caused an error while updating existing AAD cluster with the new 2020-03-01 API
* Preview Features
  * Updated Azure Policy addon preview to use Gatekeeper v3 on new and updated addons.
    See more at <https://docs.microsoft.com/en-us/azure/governance/policy/concepts/rego-for-aks>
* Behavioral changes
  * All AKS Standard LBs will now have TCP Reset flag set to true.
* Component Updates
  * AKS Ubuntu 16.04 image updated to [AKSUbuntu-1604-2020.03.11](vhd-notes/aks-ubuntu/AKSUbuntu-1604/2020.03.11.txt).
  * AKS Ubuntu 18.04 image release notes: [AKSUbuntu-1804-2020.03.11](vhd-notes/aks-ubuntu/AKSUbuntu-1804/2020.03.11.txt).

## Release 2020-03-16

**This release is rolling out to all regions**

### Important Service Updates

* As previously announced we have retired support for Kubernetes 1.13 releases.
* AKS API version 2020-04-01 will default to VMSS (Virtual Machine Scale Sets), SLB (Standard Load Balancer) and RBAC enabled.
* AKS has introduced AKS Ubuntu 18.04 in preview. During this time we will provide both OS versions side by side. **After AKS Ubuntu 18.04 is GA**, on the next cluster upgrade, clusters running AKS Ubuntu 16.04 will receive this new image.

### Release Notes

* Features
  * An update to AAD integration (AADv2) is in public preview. Code has been rolled out; documents and cli extension to be published in the week of 23rd March.
  * AKS now exposes the balance-similar-node-groups setting on cluster autoscaler, which enables evenly balanced numbers of auto-scaled nodes across nodepools.
  * AKS has added 2 new built-in storage classes for Azure Files Standard (azurefile) and Azure Files Premium (azurefile-premium).
  * AKS Clusters using Managed Identity are now Generally Available (GA) and will no longer need a service principal.
* Behavioral Changes
  * The default azure disk storage class configuration has been changed from `Standard_LRS` to `StandardSSD_LRS`, and `allowVolumeExpansion` has been set to true.
  * Event deletion from the cluster will be audited to increase threat detection.
* Bug Fixes
  * A change in how swap nodes (used during upgrade of VMSS) are deleted from the cluster to increase reliability.
* Component Updates
  * AKS Windows image has been updated to [2019-datacenter-core-smalldisk-17763.1075.200227](https://github.com/Azure/aks-engine/blob/master/vhd/release-notes/aks-windows/2019-datacenter-core-smalldisk-17763.1075.200227.txt).

## Release 2020-03-09

**This release is rolling out to all regions**

### Important Service Updates

* K8s 1.16 introduces API deprecations which will impact user workloads as described in this [AKS issue](https://github.com/Azure/AKS/issues/1205). If you plan to upgrade to this version user action is required to remove dependencies on the deprecated APIs to avoid disruption to workloads. Ensure you have taken this action prior to upgrading to K8s 1.16.
* AKS API version 2020-04-01 will default to VMSS (Virtual Machine Scale Sets), SLB (Standard Load Balancer) and RBAC enabled.
* AKS has introduced AKS Ubuntu 18.04 in preview. During this time we will provide both OS versions side by side. **After AKS Ubuntu 18.04 is GA**, on the next cluster upgrade, clusters running AKS Ubuntu 16.04 will receive this new image.
* [Egress Breaking Change] Azure MCR has Updated its CDN endpoints - Read about it here: #1476

### Release Notes

* Features
  * Kubernetes version 1.16 is now Generally Available (GA) on AKS. (1.13 is being retired as previously communicated).
  * New Kubernetes patch versions available, v1.15.10, v1.16.7.
* Preview features
  * New Kubernetes patch versions (v1.17.3) are available for v1.17 preview.
  * AKS will now generate a default Windows username and password when creating a cluster (similarly as with ssh keys for Linux nodes). Customers can then add Windows pools to any newly created cluster without the need to have explicitly specified this parameters at create time. Customers can also reset this username and password at any time if they need it.
    * Note that, as before, You can only add Windows nodepools to clusters using VMSS and AzureCNI.
  * AKS now supports a new AKS base image based of Ubuntu 18.04 LTS.
    * You can test it by following:

        ```bash
        # Install or update the extension
        az extension add --name aks-preview
        # Register the preview feature flag
        az feature register --name UseCustomizedUbuntuPreview --namespace Microsoft.ContainerService
        # Create 18.04 based cluster
        az aks create -g <CLUSTER RG> -n <CLUSTER NAME> --aks-custom-headers CustomizedUbuntu=aks-ubuntu-1804
        ```

    * If you want to continue to create 16.04 GA clusters, just omit the -aks-custom-headers.
* Behavioral Changes
  * To ensure user is correctly configuring OutboundType: UDR feature AKS now validates not only if a Route Table is present but also if it contains a default route from 0.0.0.0/0 to allow egress through an appliance, FW, on-prem GW, etc. More details how to correctly configure this feature can be found here: <https://docs.microsoft.com/en-us/azure/aks/egress-outboundtype>.
  * AKS enforces password expiration as part of CIS compliance but excludes the linux admin account that is using public key auth only. All accounts created using password will be subject to this enforcement.
    * As usual, with the GA of 1.16 the AKS default version follows n-1 and is now 1.15
    * As per <https://github.com/Azure/AKS/issues/1304> AKS will now upgrade the rest of the fleet to CoreDNS 1.6.6 after upgrading only non-Proxy users on [Release 2020-01-27](#release-2020-01-27).
* Component Updates
  * AKS Ubuntu 16.04 image updated to [AKSUbuntu:1604:2020.03.05](vhd-notes/aks-ubuntu/AKSUbuntu-1604/2020.03.05.txt).
  * AKS Ubuntu 18.04 image release notes: [AKSUbuntu:1804:2020.03.05](vhd-notes/aks-ubuntu/AKSUbuntu-1804/2020.03.05.txt).
  * Updated to Moby 3.0.10 - <https://github.com/Azure/moby/releases/tag/3.0.10>.
  * Updated Azure CNI plugin version for Linux to 1.0.33 and Azure CNI plugin version for Windows 1.0.30 - <https://github.com/Azure/azure-container-networking/releases>.
  * External DNS image was updated to v0.6.0.
  * (Added 03/16/2020) AKS Windows image has been updated to [2019-datacenter-core-smalldisk-17763.973.200213](https://github.com/Azure/aks-engine/blob/master/vhd/release-notes/aks-windows/2019-datacenter-core-smalldisk-17763.973.200213.txt)

## Release 2020-03-02

**This release is rolling out to all regions**

### Important Service Updates

* K8s 1.16 introduces API deprecations which will impact user workloads as described in this [AKS issue](https://github.com/Azure/AKS/issues/1205). When AKS supports this version user action is required to remove dependencies on the deprecated APIs to avoid disruption to workloads. Ensure you have taken this action prior to upgrading to K8s 1.16 when it is available in AKS.
* 1.16 will GA on the week of March 9th and you will no longer be able to create 1.13.x based clusters or nodepools.

### Release Notes

* Features
  * Added balance-similar-node-groups as an additional parameter users can configure for AKS Managed Cluster Autoscaler (CA)
* Behavioral Changes
  * For enhanced security AKS has removed CHACHA from API server accepted tls cipher suites.

## Release 2020-02-24

**This release is rolling out to all regions**

### Important Service Updates

* K8s 1.16 introduces API deprecations which will impact user workloads as described in this [AKS issue](https://github.com/Azure/AKS/issues/1205). When AKS supports this version user action is required to remove dependencies on the deprecated APIs to avoid disruption to workloads. Ensure you have taken this action prior to upgrading to K8s 1.16 when it is available in AKS.
* With the introduction of Kubernetes v1.16 on the last release that marked the start of the deprecation for v1.13 in AKS. 1.13 is scheduled to be retired on February 28th.

### Release Notes

* Features
  * AKS now supports [Service Account Token Volume Projection](https://github.com/Azure/AKS/issues/1208)
* Preview Features
  * AKS now supports [Azure Spot NodePools](https://docs.microsoft.com/en-us/azure/aks/spot-node-pool)
* Bug Fixes
  * Fixed bug on Windows Nodepools preview where vnetCidrs were sometimes not set correctly on Windows nodepools resulting in wrong NAT exceptions on Windows nodes.

## Release 2020-02-17

**This release is rolling out to all regions**

### Important Service Updates

* K8s 1.16 introduces API deprecations which will impact user workloads as described in this [AKS issue](https://github.com/Azure/AKS/issues/1205). When AKS supports this version user action is required to remove dependencies on the deprecated APIs to avoid disruption to workloads. Ensure you have taken this action prior to upgrading to K8s 1.16 when it is available in AKS.
* With the introduction of Kubernetes v1.16 on the last release that marked the start of the deprecation for v1.13 in AKS. 1.13 is scheduled to be retired on February 28th.

### Release Notes

* New Features
  * AKS Cluster AutoScaler now supports configuring the autoscaler profile parameters. <https://docs.microsoft.com/en-us/azure/aks/cluster-autoscaler#using-the-autoscaler-profile>
* Bug Fixes
  * Fixed bug when upgrading Virtual Machine Availability Set (VMAS) clusters that would trigger a PutNicOperation cancelled
  * Fixed bug causing throttling when using Internal Load Balancer
* Preview Features
  * AKS now supports adding tags and labels to nodepools
    * <https://github.com/Azure/AKS/issues/1088>
    * <https://github.com/Azure/AKS/issues/1344>
* Component Updates
  * AKS VHD image updated to [aks-ubuntu-1604-202002_202002.12](vhd-notes/aks-ubuntu/AKSUbuntu-1604/2020.02.12.txt)

## Release 2020-02-10

**This release is rolling out to all regions**

### Important Service Updates

* K8s 1.16 introduces API deprecations which will impact user workloads as described in this [AKS issue](https://github.com/Azure/AKS/issues/1205). When AKS supports this version user action is required to remove dependencies on the deprecated APIs to avoid disruption to workloads. Ensure you have taken this action prior to upgrading to K8s 1.16 when it is available in AKS.
* With the introduction of Kubernetes v1.16 on the last release that marked the start of the deprecation for v1.13 in AKS. 1.13 is scheduled to be retired on February 28th.

### Release Notes

* New Features
  * Virtual Nodes are now supported in Canada Central
  * AKS now supports [Service Account Token Volume Projection](https://kubernetes.io/docs/tasks/configure-pod-container/configure-service-account/#service-account-token-volume-projection)
* Preview Features
  * Windows nodepools will change to use a vhd image provided by aks-engine. This release updates the Windows base image to version: 17763.864.191211 --> Rel Notes: <https://github.com/Azure/aks-engine/blob/master/vhd/release-notes/aks-windows/2019-datacenter-core-smalldisk-17763.864.191211.txt>
    * **Important** With this change, the Image  Publisher to "microsoft-aks" also changes, as such existing node pools cannot upgrade to this new image. To get the newest OS image, you'll have to create a new node pool.
* Bug Fixes
  * Improved error message when attempting to skip minor versions when performing an upgrade operation.
  * Fixed a bug where the dashboard would not work when RBAC was set to false for kubernetes v1.16/v1.17
* Behavioral Changes
  * AKS has released a new API [version](https://github.com/Azure/azure-rest-api-specs/tree/master/specification/containerservice/resource-manager/Microsoft.ContainerService/stable/2020-02-01)

## Release 2020-02-03

**This release is rolling out to all regions**

### Important Service Updates

* K8s 1.16 introduces API deprecations which will impact user workloads as described in this [AKS issue](https://github.com/Azure/AKS/issues/1205). When AKS supports this version user action is required to remove dependencies on the deprecated APIs to avoid disruption to workloads. Ensure you have taken this action prior to upgrading to K8s 1.16 when it is available in AKS.
* CoreDNS has been updated to v1.6.6. This change can affect users using the deprecated Proxy plugin which is no longer supported. Users should replace that with the Forward Plugin.
<https://github.com/Azure/AKS/issues/1304>
* With the introduction of Kubernetes v1.16 on the last release that marked the start of the deprecation for v1.13 in AKS. 1.13 is scheduled to be retired on February 28th.

### Release Notes

* New Features
  * AKS now supports specifying the Outbound Port and Idle Timeout properties on the Azure SLB. <https://aka.ms/aks/slb-ports>
* Bug Fixes
  * Fixed a bug that caused a billing extension error.
* Preview features
  * AKS now supports specifying Outbound type to define if the cluster should egress through the Standard Load Balancer (SLB) or a custom UDR (that sends egress traffic through a custom FW, on-prem gateway, etc.) Egress requirements are still the same, wherever the traffic egresses from. <https://aka.ms/aks/egress>
* Behavioral Changes
  * The private cluster FQDN format has changed from *guid.<region>.azmk8s.io to*guid.privatelink.<region>.azmk8s.io

## Release 2020-01-27

**This release is rolling out to all regions**

### Important Service Updates

* AKS has updated supported versions as announced in this [service update](https://azure.microsoft.com/updates/azure-kubernetes-service-will-be-retiring-support-for-kubernetes-versions-1-11-and-1-12/) and [AKS issue](https://github.com/Azure/AKS/issues/1235) to move from the "N-3" to "N-2" window. Starting December 9th, 2019 AKS has removed support for anything older than K8s 1.13 and scoped the active support window to K8s 1.13, 1.14, and 1.15.
* K8s 1.16 introduces API deprecations which will impact user workloads as described in this [AKS issue](https://github.com/Azure/AKS/issues/1205). When AKS supports this version user action is required to remove dependencies on the deprecated APIs to avoid disruption to workloads. Ensure you have taken this action prior to upgrading to K8s 1.16 when it is available in AKS.
* CoreDNS will be updated to v1.6.6. This change can affect users using the deprecated Proxy plugin which is no longer supported. Users should replace that with the Forward Plugin.
<https://github.com/Azure/AKS/issues/1304>
* With the introduction of Kubernetes v1.16 this marks the start of the deprecation for v1.13 in AKS. 1.13 is scheduled to be retired on February 28th.

### Release Notes

* New Features
  * AKS now supports Customer-Managed keys (BYOK) to be used for encryption of both OS and Data Disks of AKS clusters.
  <https://docs.microsoft.com/en-us/azure/aks/azure-disk-customer-managed-keys>
  * New Supported SKUs: Standard_ND40s_v3, Standard_ND40rs_v2, Standard_D_v4, Standard_E_v4 and Standard_NP families
  * New supported patch version for kubernetes v1.15 (v1.15.7)
  * AKS now supports up to 10 nodepools.
  * Virtual Nodes is now supported in Korea Central
  * AKS now supports setting tags per nodepool. Which will propagate automatically to all nodes in the nodepool.
* Preview Features
  * AKS now supports Kubernetes versions 1.16 (1.16.1, 1.16.2) and 1.17 (1.17.0) in preview.
* Bug Fixes
  * Fixed bug with calico-typha health check in cases where localhost doesn't resolve 127.0.0.1
  * Fixed validation bug where users could not deploy AKS at the same time of their SLB Public IP resource
  * For clusters using Managed Identities and addons a bug was fixed where the addons' identity information was not displayed correctly.
  * Fixed bug where Accelerated Networking would be disabled after an upgrade.
  * Fixed issue while retrying to create the SLB default egress IP.
  * Fixed bug where DS3_v2 would be Network Accelerated despite supporting it.
  * Fixed several issues where under specific conditions users could see Azure API throttling on their subscriptions. - <https://github.com/Azure/AKS/issues/1413>
  * Fixed bug with `az aks reset-credentials --reset-aad` that would require manual intervention to complete.
* Component Updates
  * Updated to Moby 3.0.8 - <https://github.com/Azure/moby/releases/tag/3.0.8>
  * Updated AKS-Engine to 0.45.0 - <https://github.com/Azure/aks-engine/releases/tag/v0.45.0>
  * Azure Monitor for Containers Agent updated to [01072020 release](https://github.com/microsoft/Docker-Provider/releases/tag/v8.0.0.2)
    * **Important** Node cpu, node memory, container cpu and container memory metrics were obtained earlier by querying kubelet readonly port(<http://$NODE_IP:10255>). Agent now supports getting these metrics from kubelet port(<https://$NODE_IP:10250>) as well. During the agent startup, it checks for connectivity to kubelet port(<https://$NODE_IP:10250>), and if it fails the metrics source is defaulted to readonly port(<http://$NODE_IP:10255>).
  * AKS VHD image updated to [aks-ubuntu-1604-202001_2020.01.10](https://github.com/jackfrancis/aks-engine/blob/1de1ad55f86e863952081f0a6fbf85910d02e9d7/releases/vhd-notes/aks-ubuntu-1604/aks-ubuntu-1604-202001_2020.01.10.txt)

## Release 2019-12-02

**This release is rolling out to all regions**

### Important Service Updates

* AKS is updating supported versions as announced in this [service update](https://azure.microsoft.com/updates/azure-kubernetes-service-will-be-retiring-support-for-kubernetes-versions-1-11-and-1-12/) and [AKS issue](https://github.com/Azure/AKS/issues/1235) to move from the "N-3" to "N-2" window. Starting December 9th, 2019 AKS will remove support for anything older than K8s 1.13 and scope the active support window to K8s 1.13, 1.14, and 1.15.
* K8s 1.16 introduces API deprecations which will impact user workloads as described in this [AKS issue](https://github.com/Azure/AKS/issues/1205). When AKS supports this version user action is required to remove dependencies on the deprecated APIs to avoid disruption to workloads. Ensure you have taken this action prior to upgrading to K8s 1.16 when it is available in AKS.

### Release Notes

* Bug Fixes
  * Fixed cases of failed cluster creations due to an "Unregistering" or "NotRegistered" state for a subscription's access to NRP or CRP.
  * Added AKS validation that service principal secrets may not exceed 190 bytes.
* Behavior Changes
  * Fixed a bug where outbound IP creation for Standard Load Balancer did not retry when receiving internal server error from Network Resource Provider.
  * Improved validation of agent pool operations to only validate agent pool count when cluster autoscaler is turned off. When cluster autoscaler is turned on the minCount and maxCount set are used for count validations.

## Release 2019-11-18

**This release is rolling out to all regions**

### Release Notes

* New Features
  * Announcing AKS Diagnostics in Public Preview
    * Hopefully, most of the time your AKS clusters are running happily and healthily. However, when things go wrong, we want to make sure that our AKS customers are empowered to easily and quickly figure out what's wrong and the next steps for mitigation or deeper investigation.
    * AKS Diagnostics is a guided and interactive experience in the Azure Portal that helps you diagnose and solve potential issues with your AKS cluster, such as identity and security management, node issues, CRUD operations and more. Detectors in AKS Diagnostics intelligently find issues and observations as well as recommend next steps. This feature comes configured completely out-of-the-box and is free for all our AKS customers.
    * Get started and learn more here: <https://aka.ms/aks/diagnostics>
  * Support for new regions:
    * Norway East
    * Norway West
* Bug Fixes
  * Fixed enforcement that node pool versions can never be greater than the control plane `major.minor.patch` version.
  * Fixed error messages incorrectly stating a version was not supported to return proper errors detailing what validation was failed.
  * Added retries to retrieve a managed resource group. Errors can be returned with `ResourceGroupNotFound` due to slow Azure Resource Manager (ARM) data replication when AKS tries to place new managed resources into the managed resource group.
* Behavior Changes
  * Added a label `control-plane=true` to the `kube-system` namespace
* Component updates
  * AKS-Engine has been updated to [v0.43.0](https://github.com/Azure/aks-engine/releases/tag/v0.43.0)

## Release 2019-11-11

**This release is rolling out to all regions**

### Important Service Updates

* With the official 2019-11-04 Azure CLI release (v2.0.76), AKS has defaulted new cluster
  creates to VM Scale-Sets and Standard Load Balancers (VMSS/SLB) instead of VM
  Availability Sets and Basic Load Balancers (VMAS/BLB). Users can still explicitly
  choose VMAS and BLB.
* From 2019-10-14 AKS Portal has defaulted new cluster
  creates to VM Scale-Sets and Standard Load Balancers (VMSS/SLB) instead of VM
  Availability Sets and Basic Load Balancers (VMAS/BLB).
* From 2019-11-04 the CLI extension has a new parameter --zones to replace --node-zones, which specifies the zones to be used by the cluster nodes.

### Release Notes

* New Features
  * AKS has created a new default role clusterMonitoringUser to simplify the Azure Monitor Live metrics onboard experience so that moving forward users don't need to explicitly grant those permissions.
  This user will have 'GET' and 'LIST' permissions to  'POD/LOGS', 'EVENTS', 'DEPLOYMENTS', 'PODS', 'REPLICASETS' and 'NODES'.
  * Support for new regions:
    * Germany North
    * Germany West Central
    * UAE North
    * Switzerland North
    * Switzerland West
  * On-Demand Certificate Rotation is now Generally Available: <https://docs.microsoft.com/en-us/azure/aks/certificate-rotation>
* Bug Fixes
  * Fixed bug with MC_ infra resource group not being created/propagated quickly enough and triggering ResourceGroupNotFound errors.
  * Fixed missing cloud provider role binding: <https://github.com/Azure/AKS/issues/1104>
  * Fixed nodepool bug where a PUT would be accepted while the pool was being deleted.
  * Correctly assign the cluster-admin clusterrolebinding to the clusterAdmin user in all cases.
  * Fixed several upstream bugs with attach/detach in VMSS:
    * <https://github.com/kubernetes/kubernetes/pull/85158>
    * <https://github.com/kubernetes/kubernetes/pull/83685>
    * <https://github.com/kubernetes/kubernetes/pull/84917>
    * AKS is rolling this changes in automatically and users do not need to upgrade.
  * Fixed a bug upgrading Basic LB clusters that were using the preview of API Authorized Ranges feature, only supported in GA with Standard LB.
* Behavior Changes
  * Add priorityClass for calico-node and ensure calico-node tolerates all NoSchedule taints. This ensures calico-node will still be scheduled to all nodes even when users have added other node taints.
* Component updates
  * Metrics server has been updated to v0.3.5

## Release 2019-10-28

**This release is rolling out to all regions**

### Service Updates

* With the official 2019-11-04 Azure CLI release, AKS will default new cluster
  creates to VM Scale-Sets and Standard Load Balancers (VMSS/SLB) instead of VM
  Availability Sets and Basic Load Balancers (VMAS/BLB). Users can still explicitly
  choose VMAS and BLB.
* From 2019-10-14 AKS Portal will default new cluster
  creates to VM Scale-Sets and Standard Load Balancers (VMSS/SLB) instead of VM
  Availability Sets and Basic Load Balancers (VMAS/BLB).
* From 2019-11-04 the CLI extension will have a new parameter --zones to replace --node-zones, which specifies the zones to be used by the cluster nodes.

### Release Notes

* New Features
  * Multiple Nodepools backed AKS clusters are now Generally Available (GA)
    * <https://docs.microsoft.com/en-us/azure/aks/use-multiple-node-pools>
  * Cluster Autoscaler is now Generally Available (GA)
    * <https://docs.microsoft.com/en-us/azure/aks/cluster-autoscaler>
  * Availability Zones are now Generally Available (GA)
    * <https://docs.microsoft.com/en-us/azure/aks/availability-zones>
  * AKS API server Authorized IP Ranges is now Generally Available (GA)
    * <https://docs.microsoft.com/en-us/azure/aks/api-server-authorized-ip-ranges>
  * Kubernetes versions 1.15.5, 1.14.8 and 1.13.12 have been added.
    * These versions have new API call logic that helps users with many AKS clusters in the same subscription to incur is less throttling.
    * These versions have security fixes for [CVE-2019-11253](https://github.com/Azure/AKS/issues/1262)
  * The minimum `--max-pods` value has been altered from **30 per node to 30 per Nodepool**. Each node will have a hard **minimum of 10 pods** the user can specify, but this value can only be used if the total pods across all nodes on the nodepool accrue to 30+.
* Bug Fixes
  * Added additional validation to nodepool operations to check for enough address space. If there is no address space left for a scale/upgrade operation,
  the operation will not start and give a descriptive error message.
  * Fixed bug with Nodepool operations and `az aks update-credentials` to reflect on the agentpool state.
  * Fixed bug on Nodepool operations when using incorrect SKUs to have more descriptive error.
  * Added validation to block `az aks update-credentials` if nodepool is not ready to avoid conflicts.
  * Node count on the Nodepool is ignored when user has autoscaling enabled. (Manual scale with autoscaler enabled is not allowed)
  * Fixed bug where some clusters would still receive an older Moby version (3.0.6). Current version is 3.0.7
* Preview Features
  * Windows docker runtime updated to 19.03.2
* Component updates
  * Moby has been updated to v3.0.7
  * AKS-Engine has been updated to v0.41.5

## Release 2019-10-14

**This release is rolling out to all regions**

### Service Updates

* With the official 2019-11-04 Azure CLI release, AKS will default new cluster
  creates to VM Scale-Sets and Standard Load Balancers (VMSS/SLB) instead of VM
  Availability Sets and Basic Load Balancers (VMAS/BLB).
* From 2019-10-14 AKS Portal will default new cluster
  creates to VM Scale-Sets and Standard Load Balancers (VMSS/SLB) instead of VM
  Availability Sets and Basic Load Balancers (VMAS/BLB). Users can still explicitly
  choose VMAS and BLB.
* From 2019-11-04 the CLI extension will have a new parameter --zones to replace --node-zones, which specifies the zones to be used by the cluster nodes.

### Release Notes

* Bug Fixes
  * Fixed a bug where nodepool API would not accept and handle empty fields correctly, "", "{}", "{"properties":{}}".
  * Fixed a bug with http application routing addon where portal would lowercase all addon names and the input was not accepted.
  * Upgrade operation will not fail when manual changes have been applied to the SinglePlacementGroup property on underlying VMSS.
  * Fixed bug where customers trying to enable pod security policy without providing k8s version in the request would encounter failure (500 internal error).
  * Fixed bug where NPM pods would consume an excessive amount of memory.
* Preview Features
  * Updated windows image to the latest version.
* Component Updates
  * Updated Azure Network Policy (NPM) version to v1.0.28
  * Azure Monitor for Containers Agent updated to 2019-10-11 release: <https://github.com/microsoft/Docker-Provider/releases>

## Release 2019-10-07

**This release is rolling out to all regions**

### Service Updates

* With the official 2019-11-04 Azure CLI release, AKS will default new cluster
  creates to VM Scale-Sets and Standard Load Balancers (VMSS/SLB) instead of VM
  Availability Sets and Basic Load Balancers (VMAS/BLB).
* From 2019-10-14 AKS Portal will default new cluster
  creates to VM Scale-Sets and Standard Load Balancers (VMSS/SLB) instead of VM
  Availability Sets and Basic Load Balancers (VMAS/BLB). Users can still explicitly
  choose VMAS and BLB.

### Release Notes

* Behavioral Changes
  * Improved process and speed of upgrade to reduce impact to pods during the process
* Bug Fixes
  * Fixed a bug where kubelet reserved values where applied only to primary node pool. Now correctly applied to all nodepools if using multiple nodepools.
  * Added additional service principal validation on Upgrade.
  * Prevented multiple concurrent provisioning operations.
* New Features
  * Kubernetes versions 1.15.4, 1.14.7 and 1.13.11 have been added.
* Component Updates
  * AKS-Engine has been updated to v0.41.4

## Release 2019-09-30

**This release is rolling out to all regions**

### Service Updates

* With the official 2019-11-04 Azure CLI release, AKS will default new cluster
  creates to VM Scale-Sets and Standard Load Balancers (VMSS/SLB) instead of VM
  Availability Sets and Basic Load Balancers (VMAS/BLB).
* Support for node pool taints and public ip assignment per node with AKS will
  be available in Azure CLI extension v0.4.17
* AKS Availability Zone support has been expanded to the following regions:
  * Japan East
  * UK South
  * France Central
  * East US
  * Central US
  * Australia East

### Release Notes

* New Features
  * Customer may use NetworkPolicies with Azure CNI and Kubenet based clusters:
    * <https://docs.microsoft.com/en-us/azure/aks/use-network-policies>
  * Managed Identity (MSI) support is now in *public preview*.
    * <https://docs.microsoft.com/en-us/azure/aks/use-managed-identity>
* Bug Fixes
  * Fix a bug where the removal of an outbound rule from standard load balancer
    in the AKS node resource group could cause the failure of subsequent
    cluster operations.
  * Fixed the issue impacting GPU enabled clusters being unable to install the
    required NVidia drivers.
  * Fixed an issue where customers could encounter a CSE (custom script
    extension) error 99 during operations.
  * Fixed an issue with the Azure Portal cluster metrics multiplying the metric
    count based on the viewed window of time. Moving forward the default for
    these metrics will be correctly set to average() as opposed to sum().
    * For customers with metrics already enabled and in-use in portal, the sum()
      type will continue to be supported.
* Component Updates
  * AKS-Engine has been updated to v0.40.1
* Preview Features
  * Fixed an issue where nodes provisioned by cluster autoscaler would be
    de-provisioned when resetting or updating AAD credentials.

## Release 2019-09-23

### Service Updates

* Azure CLI 2.0.74 released with key AKS changes
  * <https://github.com/Azure/azure-cli/releases/tag/azure-cli-2.0.74>
  * Added `--load-balancer-sku` parameter to aks create command, which allows for
    creating AKS cluster with SLB
  * Added `--load-balancer-managed-outbound-ip-count`,
    `--load-balancer-outbound-ips` and `--load-balancer-outbound-ip-prefixes`
    parameters to aks `[create|update]` commands, which allow for updating load
    balancer profile of an AKS cluster with SLB
  * Added `--vm-set-type` parameter to aks create command, which allows to
    specify vm types of an AKS Cluster (vmas or vmss)

### Release Notes

* Bug Fixes
  * Fixed an issue where the node pool count rendered in the portal would be incorrect when not using the multiple node pools feature.
  * Fixed an issue to ensure a cluster upgrade will upgrade both the control plane and agent pools for clusters using VMSS, but not multiple agent pools.
  * Resolved an issue with cluster upgrades that could remove existing
    diagnostics settings and data erroneously.
  * Fixed an issue where AKS was not validating user defined taint formats per agent pool resulting in
    failures at cluster creation time.
* Behavioral Changes
  * Increased the reserved CPU cores for kubelets to scale proportionally to cores available on the kubelet's host node. Read more about [AKS resource reservation here](https://docs.microsoft.com/en-us/azure/aks/concepts-clusters-workloads#resource-reservations).
* Preview Features
  * Fixed an issue where AKS was not enforcing the minimum Kubernetes version
    required at additional agent pool creation time when using the multiple node pools feature.
  * Fixed an issue where creating new agent pools will overwrite the route
    table and customers would lose their route table rules. Fixes issue [#1212](https://github.com/Azure/AKS/issues/1212).

## Release 2019-09-16

**This release is rolling out to all regions**

### Service Updates

* The announced updates to default new clusters to VMSS/SLB configurations is
  under way, if you are using the `aks-preview` Azure CLI extension,
  all clusters created are now defaulted to VMSS & SLB.
* AKS Kubernetes 1.10 support will end-of-lifed on Oct 25, 2019
* AKS Kubernetes 1.11 & 1.12 support will end-of-lifed on Dec 9, 2019
* New Documentation additions:
  * [Authenticate with Azure Container Registry from AKS](https://docs.microsoft.com/en-us/azure/aks/cluster-container-registry-integration)
  * [Security hardening in AKS virtual machine hosts](https://docs.microsoft.com/en-us/azure/aks/security-hardened-vm-host-image)
* The AKS team is pleased to announce the new `aks-periscope` tool.
  * AKS Periscope will allow AKS customers to run initial diagnostics and
    collect logs into an Azure Blob storage account to help them analyze and
    identify potential problems.
  * For more information please see: <https://aka.ms/AKSPeriscope>

### Release Notes

* New Features
  * AKS now GA in the Azure US Gov Virginia region.
    * <https://azure.microsoft.com/en-us/updates/azure-kubernetes-service-is-now-available-in-azure-government/>
  * Control of egress traffic for cluster nodes in AKS is now GA
    * This feature allows you to restrict outbound network communication for
      you cluster as required for compliance or other secure use-cases.
    * <https://docs.microsoft.com/en-us/azure/aks/limit-egress-traffic>
* Known Issues:
  * Clusters that do not have PSPs enabled upgrading to Kubernetes 1.15 will fail
    * <https://github.com/Azure/AKS/issues/1220>
* Bug Fixes
  * An issue where excessively logs (eg node/status patch events) were being
    emitted to the audit logs stream and stored. Customer should now see
    greatly reduced audit log volume
* Preview Features
  * The `--control-plane-only` flag has been added to the `aks-preview` extension - this command
    will force the upgrade of the customers control plane without simultaneously
    upgrading the other nodepools. This functionality is only supported for
    multi-pool clusters.
    * See: <https://github.com/Azure/azure-cli-extensions/blob/master/src/aks-preview/HISTORY.md>

## Release 2019-09-09

**Service Updates**

* AKS Kubernetes 1.10 support will end-of-lifed on Oct 25, 2019
  * Please see: <https://azure.microsoft.com/en-us/updates/kubernetes-1-10-x-end-of-life-upgrade-by-oct-25-2019/>
* AKS Kubernetes 1.11 & 1.12 support will end-of-lifed on Dec 9, 2019
  * Note that AKS Kuberrnetes 1.15 support is in public preview, on Dec 9, 2019
    the supported *minor* Kubernetes versions will be 1.13, 1.14, 1.15
  * Azure Updates blog post with additional details will be published this week

* New Features
  * VMSS backed AKS clusters are now GA
    * VMSS is the underlying compute resource type which enables features such
      as cluster autoscaler, but is a separate feature.
    * See <https://docs.microsoft.com/azure/virtual-machine-scale-sets/overview>
      and <https://docs.microsoft.com/azure/aks/cluster-autoscaler>
      for more information.
    * **NOTE**: Official support in the Azure CLI for AKS+VMSS will be released
      on 2019-09-24 (version 2.0.74 <https://github.com/Azure/azure-cli/milestone/73>)
  * Standard Load Balancer support (SLB) is now GA
    * See <https://docs.microsoft.com/azure/aks/load-balancer-standard>
      for documentation.
    * **NOTE**: Official support in the Azure CLI for AKS+SLB will be released
      on 2019-09-24 (version 2.0.74 <https://github.com/Azure/azure-cli/milestone/73>)
  * Support for the following VM SKUs is now released: Standard_D48_v3,
    Standard_D48s_v3, Standard_E48_v3, Standard_E48s_v3, Standard_F48s_v2,
    Standard_L48s_v2, Standard_M208ms_v2, Standard_M208s_v2
* Bug Fixes
  * CCP Fall back is not working as expected. This is because we updated CCP
    to turn on useCCPPool flag based on the toggle. But we did not refresh the useCCPPool flag after the change. So the flag is still false even though toggle changed it to true.
  * Fixed an issue where cluster upgrade could be blocked when the "managedBy"
    property is missing from the node resource group.
  * Fixed an issue where ingress controller network policy would block all
    egress traffic when assigned to pods (using label selectors).
* Behavioral Changes
  * Review the planned changes for new cluster creation defaults referenced in
    [Release 2019-08-26](https://github.com/Azure/AKS/releases/tag/2019-08-26)
* Preview Features
  * Fixed an issue where multiple nodepool clusters would use the incorrect
    version(s) and block upgrades.
  * Fixed an issue where AKS would incorrectly allow customers to specify
    different versions for multiple nodepools.
  * Fixed an issue where the incorrect node count would be returned or fail to
    update when using multiple node pools

## Release 2019-09-02

* Preview Features
  * Kubernetes 1.15 is now in Preview (1.15.3)

* Bug Fixes
  * A bug where kube-svc-redirect would crash due to an invalid bash line has been fixed.
  * A recent Kubernetes dashboard change to enable self-signed certs has been reverted due to browser issues.
  * A bug where the OMSAgent pod would fail scheduling on a user tainted node has been fixed with proper toleration on the OMSAgent pod.
  * A preview bug allowing more than 8 node pools to be created has been fixed to enforce a max of 8 node pools per cluster.
  * A preview bug that would change the primary node pool when adding a new node pool has been fixed.

* Behavioral Changes
  * Review the planned changes for new cluster creation defaults referenced in [Release 2019-08-26](https://github.com/Azure/AKS/releases/tag/2019-08-26)

* Component Updates
  * aks-engine has been updated to v0.40.0
    * <https://github.com/Azure/aks-engine/releases/tag/v0.40.0>

## Release 2019-08-26

**This release is rolling out to all regions**

* Features
  * Added prometheus annotation to coredns to facilitate metric port discovery
    * For more info please check: <https://docs.microsoft.com/en-us/azure/azure-monitor/insights/container-insights-agent-config#overview-of-configurable-prometheus-scraping-settings>
* Bug Fixes
  * Fixed bug with older 1.8 clusters that was preventing clusters from upgrading.
    * **Important: this was a best effort fix since these cluster versions are out of support. Please upgrade to a currently supported version**
    * For information on how AKS handles Kubernetes version support see:
      [Supported Kubernetes versions in Azure](https://docs.microsoft.com/en-us/azure/aks/supported-kubernetes-versions)
  * Removed the default restricted Pod Security Policy to solve race condition with containers not seeing the user in their config. This policy can be applied by customers.
  * Fixed a bug with kube-proxy, ip-masq-agent and kube-svc-redirect where in certain scenarios they could try to access iptables at the same time.
* Preview Features
  * CLI extension updated for new Standard Load Balancer (SLB) and VM Scale Set (VMSS) Parameters:
    * `--vm-set-type` Agent pool vm set type. VirtualMachineScaleSets or AvailabilitySet.
    * `--load-balancer-sku` - Azure Load Balancer SKU selection for your cluster. Basic or Standard.
    * `--load-balancer-outbound-ip-prefixes` - Comma-separated public IP prefix resource IDs for load balancer outbound connection. Valid for Standard SKU load balancer cluster only.
    * `--load-balancer-outbound-ips` - Comma-separated public IP resource IDs for load balancer outbound connection. Valid for Standard SKU load balancer cluster only.
    * `--load-balancer-managed-outbound-ip-count` - Desired number of automatically created and managed outbound IPs for load balancer outbound connection. Valid for Standard SKU load balancer cluster only.
* Behavioral Changes
  * Starting from 2019-09-10, the **preview CLI extension** will default new cluster creates to VM Scale-Sets and Standard Load Balancers (VMSS/SLB) instead of VM Availability Sets and Basic Load Balancers (VMAS/BLB).
  * Starting from 2019-10-22 the official CLI and Azure Portal will default new cluster creates to VMSS/SLB instead of VMAS/BLB.
  * These client defaults changes are important to be aware of due to:
    * SLB will automatically assign a public IP to enable egress. This is a requirement placed by Azure Standard Load Balancers, to learn more about Standard vs. Basic, read [here](https://docs.microsoft.com/en-us/azure/load-balancer/load-balancer-standard-overview).
    * SLB enables bringing your own IP address to be used, you will be able to define these with new parameters.
    * The capability to use an SLB without any public IP assigned is on the roadmap plan.
    * You may still provision a basic load balancer by specifying "basic" for the "loadbalancersku" property at cluster create time.
    * Read more at <https://aka.ms/aks/slb>
* Component Updates
  * aks-engine has been updated to v0.39.2
    * <https://github.com/Azure/aks-engine/releases/tag/v0.39.2>
  * Azure Monitor for Containers Agent updated to 2019-08-22 release: <https://github.com/microsoft/Docker-Provider/releases>

## Release 2019-08-19 (Hotfix)

**This release is rolling out to all regions**

**Please Note**: This release includes new Kubernetes versions 1.13.10 &
1.14.6 these include the fixes for CVEs CVE-2019-9512 and
CVE-2019-9514. Please see our [customer guidance](https://github.com/Azure/AKS/issues/1159)

* Bug Fixes
  * New kubernetes versions released to fix CVE-2019-9512 and CVE-2019-9514
    * Kubernetes 1.14.6
    * Kubernetes 1.13.10
  * Fixed Azure Network Policy bug with multiple labels under a matchLabels selector.
  * Fix for CNI lock timeout issue caused due to race condition in starting telemetry process.
  * Fixed issue creating AKS clusters using supported Promo SKUs
* Component Updates
  * aks-engine has been updated to v0.38.8
    * <https://github.com/Azure/aks-engine/releases/tag/v0.38.8>
  * Azure CNI has been updated to v1.0.25

## Release 2019-08-12

**This release is rolling out to all regions**

* Bug Fixes
  * Several bug fixes for AKS NodePool creation and other CRUD operations.
  * Fixed audit log bug on older < 1.9.0 clusters.
    * **Important: this was a best effort fix since these cluster versions are out of support. Please upgrade to a currently supported version**
    * For information on how AKS handles Kubernetes version support see:
      [Supported Kubernetes versions in Azure](https://docs.microsoft.com/en-us/azure/aks/supported-kubernetes-versions)
  * Improved error messaging for VM size errors, including actions to take.
  * Fixed for PUT request bug that caused an unexpected API restart.

* Behavioral Changes
  * AKS has released an API update, documentation available here: [https://docs.microsoft.com/en-us/rest/api/aks/managedclusters](https://docs.microsoft.com/en-us/rest/api/aks/managedclusters)
    * **Important:** With this API update there are changes to the API whitelisting API. This is now under [ManagedClusterAPIServerAccessProfile](https://docs.microsoft.com/en-us/rest/api/aks/managedclusters/createorupdate#managedclusterapiserveraccessprofile), where previously it was a top level property.

## Release 2019-08-05

**This release is rolling out to all regions**

**Please Note**: This release includes new Kubernetes versions 1.13.9 &
1.14.5 (GA today) these include the fixes for CVEs CVE-2019-11247 and
CVE-2019-11249. Please see our [customer guidance](https://github.com/Azure/AKS/issues/1145)

* New Features
  * Kubernetes 1.14 is now GA (1.14.5)
    * As of Monday August 12th (2019-08-12) customers running Kubernetes 1.10.x
      have 60 days (2019-10-14) to upgrade to a supported release. Please see
      [AKS supported versions document][1] for more information.
  * [Kubernetes Audit log](https://docs.microsoft.com/en-us/azure/aks/view-master-logs)
    support is now GA.
* Bug Fixes
  * Fixed an issue where creating a cluster with a custom subnet would return an
    HTTP error 500 vs 400 when the subnet could not be found.
* Behavioral Changes
* Preview Features
  * Fixed an issue where customers could not create a new node pool with AZs
    even if they were already using SLBs.
  * Fixed an issue where VMSS cluster commands could return the incorrect node
    count.
* Component Updates
  * aks-engine has been updated to v0.38.7
    * <https://github.com/Azure/aks-engine/releases/tag/v0.38.7>

## Release 2019-07-29

* New Features
  * Customers may now create multiple AKS clusters using ARM templates
    regardless of what region the clusters are located in.
* Bug Fixes
  * AKS has resolved the issue(s) with missing metrics in the default
    metrics blade.
  * An issue where the `--pod-max-pids` was set to 100 (maximum) for clusters
    and re-applied during upgrade causing `pthread_create() failed (11: Resource
    temporarily unavailable)` pod start failures was fixed.
    * See <https://github.com/Azure/aks-engine/pull/1623> for more information

* Preview Features
  * AKS is now in **Public Preview** in the Azure Government (Fairfax, VA)
    region. Please note the following:
    * Azure Portal support for AKS is in progress, for now customers must use the
      Azure CLI for all cluster operations currently.
    * AKS preview features are not supported in Azure Government currently and will
      be supported when those features are GA.
  * Fixed an issue where a delete request for a locked VMSS node would get an
    incorrect and unclear `InternalError` failure - the error message and error
    code have both been fixed.
  * Fixed an issue with egress filtering where managed AKS pods
    would incorrectly use the IP address to connect instead of the FQDN.
  * Fixed an issue with the SLB preview where AKS allowed the customer to
    provide an IP address already in use by another SLB.
  * An issue that prevented customers from using normal cluster operations
    on multiple node pool clusters with a single VMSS pool has been fixed.

* Component Updates
  * AKS-Engine has been updated to v0.38.4
    * <https://github.com/Azure/aks-engine/releases/tag/v0.38.4>

## Release 2019-07-22

* Preview Features
  * An issue where New Windows node pools in existing cluster would not get
    updated Windows versions has been fixed.
  * TCP reset has been set for all new clusters using the SLB preview.
  * An issue where AKS would trigger a scale operation requested on a previously
    deleted VMSS cluster has been fixed.
* Component Updates
  * AKS-Engine has been updated to v0.38.3

## Release 2019-07-15

**Important behavioral change**: All AKS clusters are being updated to pull all
needed container images for cluster operations from Azure Container Registry,
this means if you have custom allow/deny lists, port filtering, etc you will
need to update your network configuration to allow ACR.

[Please see the documentation](https://docs.microsoft.com/en-us/azure/aks/limit-egress-traffic#required-ports-and-addresses-for-aks-clusters) for more
information including all required AKS cluster ports and URLs

* New Features
  * Support for the M, NC_promo and DS_v3 Azure Compute VM SKUs has been added.
* Bug Fixes
  * Fixed an issue with clusters created in Canada and Australia regions between
    2019-07-09 and 2019-07-10 as well as US region clusters created on 2019-07-10
    where customers would receive `error: Changing property
    'platformFaultDomainCount' is not allowed` errors.

* Behavioral Changes
  * The error message returned to users when attempting to create clusters with
    an unsupported Kubernetes version in that region has been fixed.
  * Noted above, AKS has moved all container images required by AKS clusters for
    cluster CRUD operations have been moved to Azure Container Registry. This
    means that customers must update allow/deny rules and ports. See:
    [Required ports and addresses for AKS clusters](https://docs.microsoft.com/en-us/azure/aks/limit-egress-traffic#required-ports-and-addresses-for-aks-clusters)
* Preview Features
  * Fixed a VMSS cluster upgrade failure that would return: `Changing property
    'type' is not allowed.`
  * An issue where `az aks nodepool list` would return the incorrect node count
    has been resolved.
* Component Updates
  * The Azure Monitor for Container agent has been updated to the 2019-07-09 release
    * Please see the [release notes](https://github.com/Microsoft/docker-provider/tree/ci_feature_prod#07092019--).

## Release 2019-07-08

* New Features
  * Kubernetes versions 1.11.10 and 1.13.7 have been added. Customers
    are encouraged to upgrade.
    * For information on how AKS handles Kubernetes version support see:
      [Supported Kubernetes versions in Azure](https://docs.microsoft.com/en-us/azure/aks/supported-kubernetes-versions))
  * The `az aks update-credentials` command now supports Azure tenant migration of your
AKS cluster. Follow the instructions in [Choose to update or create a service principal][8] and then execute the `Update AKS cluster with new credentials` command passing in the `--tenant-id` argument.
* Behavioral Changes
  * All new clusters now have --protect-kernel-defaults enabled.
    * See: <https://kubernetes.io/docs/reference/command-line-tools-reference/kubelet/>
* Preview Features
  * Kubernetes 1.14.3 is now available for preview users.
  * Azure availability zone support is now in public preview.
    * This feature enables customers to distribute their AKS clusters across
      availability zones providing a higher level of availability.
    * Please see [AKS previews][previews] for additional information.
  * For all previews, please see the [previews][previews] document for opt-in
    instructions and documentation links.
* Component Updates
  * aks-engine has been updated to version 0.37.5
    * <https://github.com/Azure/aks-engine/releases/tag/v0.37.5>
  * Azure CNI has been updated to version 1.0.22
  * Moby has been updated to 3.0.5 from 3.0.4
    * Note that this version number is Azure specific, the Moby project does not
      have official releases / release numbers.

## Release 2019-07-01

* Bug Fixes
  * Fixed an issue with `az aks update-credentials` where the command would
    not take special characters and nodes would get incorrect values.
    Note that double quote `"` , backslash `\`, ampersand `&`, and angle quotations `<>`
    are still NOT allowed to be used as password characters.
  * Fixed an issue with update-credentials where the command would not work for VMSS clusters
    with more than 10 instances.
  * AKS now has validation to check for Resource Locks when performing Scale and Upgrade operations.
  * Fixed an issue where GPU nodes could fail to install the GPU driver due to ongoing
    background apt operations.
  * Adjusted the timeout value for Service Principal update based on the number of nodes in the
    cluster, to accommodate larger clusters.
* New Features
  * AKS now supports OS disk sizes of up to 2048GiB.
  * Persistent Tags
    * Custom tags can now be passed to AKS and will persisted onto the MC infrastructure Resource Group.
      Note: They will NOT be applied to all child resources in that RG, aka VMs, VNets, disks, etc.
* Preview Features
  * Windows Node Pools
    * AKS updated Windows default image to latest windows patch release.
  * API server authorized IP ranges
    * The max number of API server authorized IP ranges has now increased to 100.
* Component Updates
  * [AKS-Engine has been updated to v0.35.6](https://github.com/Azure/aks-engine/releases/tag/v0.35.6)
    * This change includes a new AKS VHD with the Linux Kernel CVE fixes. See more:
      <https://github.com/Azure/AKS/issues/>
    * This new VHD also fixes broken IPv6 support for the host.

## Release 2019-06-24

* Bug Fixes
  * Fixed an issue that could result in a failed service principal update and
    AKS cluster creation.
  * Fixed an issue where deploying AKS clusters using ARM templates without a
    defined Service Principal would incorrectly pass validation.
* Preview Features
  * Azure Standard load balancer support is now in public preview.
    * This has been a long awaited feature which enables selection of the SKU
      type offered by Azure Load Balancer to be used with your AKS cluster. Please see
      [AKS previews][previews] for additional information.
  * For all previews, please see the [previews][previews] document for opt-in
    instructions and documentation links.
* Component Updates
  * The Azure Monitor for Container agent has been updated to the 2019-06-14 release
    * Please see the [release notes](https://github.com/Microsoft/docker-provider/tree/ci_feature_prod#06142019--).

## Release 2019-06-18

* Behavioral Changes
  * **Important: Change in UDR and subnet behavior**
    * When using Kubenet with a custom subnet, AKS now checks if there is an
      existing associated route table.
    * If that is the case AKS will NOT attach the kubenet RT/Routes automatically
      and they should be added manually to the existing RT.
    * If no Route Table exists AKS will automatically attach the kubenet RT/Routes.

* Preview Features
  * A bug where users could not scale VMSS based clusters after disabling the
   cluster autoscaler has been fixed.
  * A missing CRD for calico-enabled clusters (#1042) has been fixed.

## Release 2019-06-10

* Bug Fixes
  * Kubernetes taints and tolerations are now supported in all AKS regions.
    * Taints & Tolerations are preserved for current cluster nodes and
      through upgrades, however they are *not* preserved through scale (up,
      down) operations.

* Preview Features
  * A bug that prevented cluster agent pool deletions due to VMSS creation
    failures has been fixed.
  * A bug preventing the cluster autoscaler from working with nodepool enabled
    clusters (one or more nodepools) has been fixed.
  * A bug where the NSG would not be reset as needed during a nodepool create
    request has been fixed.

* Behavioral Changes
  * AKS removed all weak CBC suite ciphers for API server. More info: <https://blog.qualys.com/technology/2019/04/22/zombie-poodle-and-goldendoodle-vulnerabilities>

* Component Updates
  * AKS-Engine has been updated to v0.35.4

## Release 2019-05-28

* New Features
  * AKS is now available in both China East 2 / China North 2 Azure Regions.
  * AKS is now available in South Africa North
  * The L and M series Virtual Machines are now supported

* Component Updates
  * AKS-Engine has been updated to version 0.35.3
  * CoreDNS has been upgraded from 1.2.2 to version 1.2.6

* Preview Features
  * A bug where users could not deleted an agent pool containing VMSS nodes if
    the VMSS node creation fails has been fixed.

## Release 2019-05-20

* Behavioral Changes
  * The 192.0.2.0/24 IP block is now reserved for AKS use. Clusters created in
    a VNet that overlaps with this block will fail pre-flight validation.
* Bug Fixes
  * An issue where users running old AKS clusters attempting to upgrade would
    get a failed upgrade with an Internal Server Error has been fixed.
  * An issue where Kubernetes 1.14.0 would not show in the Azure Portal or AKS
    Preview CLI with the 'Preview' or 'isPreview' tag has been resolved.
  * An issue where customers would get excessive log entries due to missing
    Heapster rbac permissions has been fixed.
    * <https://github.com/Azure/AKS/issues/520>
  * An issue where AKS clusters could end up with missing DNS entries resulting
    in DNS resolution errors or crashes within CoreDNS has been resolved.

* Preview Features
  * A bug where the AKS node count could be out of sync with the VMSS node count
    has been resolved.
  * There is a known issue with the cluster autoscaler preview and multiple
    agent pools. The current autoscaler in preview is not compatible with
    multiple agent pools, and could not be disabled. We have fixed the issue
    that blocked disabling the autoscaler. A fix for multiple agent pools and
    the cluster autoscaler is in development.

## Release 2019-05-17 (Announcement)

* Window node support for AKS is now in Public Preview
  * Blog post: <https://aka.ms/aks/windows>
  * Support and documentation:
    * Documentation: <https://aka.ms/aks/windowsdocs>
    * Issues may be filed on this Github repository (<https://github.com/Azure/AKS>)
      or raised as a Sev C support request. Support requests and issues for
      preview features do not have an SLA / SLO and are best-effort only.
  * **Do not enable preview featured on production subscriptions or clusters.**
  * For all previews, please see the [previews][previews] document for opt-in
    instructions and documentation links.

* Bug fixes
  * An issue impacting Java workloads where pods running Java workloads would
    consume all available node resources instead of the defined pod resource
    limits defined by the user has been resolved.
    * <https://bugs.openjdk.java.net/browse/JDK-8217766>
    * AKS-Engine PR for fix: <https://github.com/Azure/aks-engine/pull/1095>

* Component Updates
  * AKS-Engine has been updates to v0.35.1

## Release 2019-05-13

* New Features
  * Shared Subnets are now supported with Azure CNI.
    * Users may bring / provide their own subnets to AKS clusters
    * Subnets are no longer restricted to a single subnet per AKS cluster, users
      may now have multiple AKS clusters on a subnet.
    * If the subnet provided to AKS has NSGs, those NSGs will be preserved and
      used.
      * **Warning**: NSGs must respect: <https://aka.ms/aksegress> or the
      cluster might not come up or work properly.
    * Note: Shared subnet support is not supported with VMSS (in preview)
* Bug Fixes
  * A bug that blocked Azure CNI users from setting maxPods above 110 (maximum
    of 250) and that blocked existing clusters from scaling up when the value
    was over 110 for CNI has been fixed.
  * A validation bug blocking long DNS names used by customers has been fixed.
    For restrictions on DNS/Cluster names, please see
    <https://aka.ms/aks-naming-rules>

## Release 2019-05-06

* New Features
  * Kubernetes Network Policies are GA
    * See <https://docs.microsoft.com/en-us/azure/aks/use-network-policies>
      for documentation.

* Bug Fixes
  * An issues customers reported with CoreDNS entering CrashLoopBackoff has
    been fixed. This was related to the upstream move to `klog`
    * <https://github.com/coredns/coredns/pull/2529>
  * An issue where AKS managed pods (within kube-system) did not have the correct
    tolerations preventing them from being scheduled when customers use
    taints/tolerations has been fixed.
  * An issue with kube-dns crashing on specific config map override scenarios
    as seen in <https://github.com/Azure/acs-engine/issues/3534> has been
    resolved by updating to the latest upstream kube-dns release.
  * An issue where customers could experience longer than normal create times
    for clusters tied to a blocking wait on heapster pods has been resolved.
* Preview Features
  * New features in public preview:
    * Secure access to the API server using authorized IP address ranges
    * Locked down egress traffic
      * This feature allows users to limit / whitelist the hosts used by AKS
        clusters.
    * Multiple Node Pools
    * For all previews, please see the [previews][previews] document for opt-in
      instructions and documentation links.

## Release 2019-04-22

* Kubernetes 1.14 is now in Preview
  * Do not use this for production clusters. This version is for early adopters
    and advanced users to test and validate.
  * Accessing the Kubernetes 1.14 release requires the `aks-preview` CLI
    extension to be installed.

* New Features
  * Users are no longer forced to create / pre-provision subnets when using
    Advanced networking. Instead, if you choose advanced networking and do not
    supply a subnet, AKS will create one on your behalf.

* Bug fixes
  * An issue where AKS / the Azure CLI would ignore the `--network-plugin=azure`
    option silently and create clusters with Kubenet has been resolved.
    * Specifically, there was a bug in the cluster creation workflow where users
      would specific `--network-plugin=azure` with Azure CNI / Advanced Networking
      but miss passing in the additional options (eg '--pod-cidr, --service-cidr,
      etc). If this occurred, the service would fall-back and create the cluster
      with Kubenet instead.

* Preview Features
  * Kubernetes 1.14 is now in Preview
  * An issue with Network Policy and Calico where cluster creation could
    fail/time out and pods would enter a crashloop has been fixed.
    * <https://github.com/Azure/AKS/issues/905>
    * Note, in order to get the fix properly applied, you should create a new
      cluster based on this release, or upgrade your existing cluster and then
      run the following clean up command after the upgrade is complete:

```
kubectl delete -f https://github.com/Azure/aks-engine/raw/master/docs/topics/calico-3.3.1-cleanup-after-upgrade.yaml
```

* Component Updates
  * Azure Monitoring for Containers has been updated to the 2019-04-23 release
    * For more information, please see: <https://github.com/Microsoft/docker-provider/tree/ci_feature_prod#04232019>--

## Release 2019-04-15

* Kubernetes 1.13 is GA
* **The Kubernetes 1.9.x releases are now deprecated.** All clusters
  on version 1.9 must be upgraded to a later release (1.10, 1.11, 1.12, 1.13)
  within **30 days**. Clusters still on 1.9.x after 30 days (2019-05-25)
  will no longer be supported.
  * During the deprecation period, 1.9.x will continue to appear in the available
    versions list. Once deprecation is completed 1.9 will be removed.

* (Region) North Central US is now available
* (Region) Japan West is now available

* New Features
  * Customers may now provide custom Resource Group names.
    * This means that users are no longer locked into the MC_* resource name
      group. On cluster creation you may pass in a custom RG and AKS will
      inherit that RG, permissions and attach AKS resources to the customer
      provided resource group.
    * Currently, you must pass in a new RG (resource group) must be new, and
      can not be a pre-existing RG. We are working on support for pre-existing
      RGs.
    * This change requires newly provisioned clusters, existing clusters can
      not be migrated to support this new capability. Cluster migration across
      subscriptions and RGs is not currently supported.
  * AKS now properly associates existing route tables created by AKS when
      passing in custom VNET for Kubenet/Basic Networking. *This does not
      support User Defined / Custom routes (UDRs)*.

* Bug fixes
  * An issue where two delete operations could be issued against a cluster
    simultaneously resulting in an unknown and unrecoverable state has been
    resolved.
  * An issue where users could create a new AKS cluster and set the `maxPods`
    value too low has been resolved.
    * Users have reported cluster crashes, unavailability and other issues
      when changing this setting. As AKS is a managed service, we provide
      sidecars and pods we deploy and manage as part of the cluster. However
      users could define a maxPods value lower than the value required for the
      managed pods to run (eg 30), AKS now calculates the minimum number of
      pods via: `maxPods or maxPods * vm_count > managed add-on pods`

* Behavioral Changes
  *AKS cluster creation now properly pre-checks the assigned service CIDR
    range to block against possible conflicts with the dns-service CIDR.
    * As an example, a user could use 10.2.0.1/24 instead of 10.2.0.0/24 which
      would lead to IP conflicts. This is now validated/checked and if there is
      a conflict, a clear error is returned.
  * AKS now correctly blocks/validates users who accidentally attempt an
    upgrade to a previous release (eg downgrade).
  * AKS now validate all CRUD operations to confirm the requested action will
    not fail due to IP Address/subnet exhaustion. If a call is made that would
    exceed available addresses, the service correctly returns an error.
  * The amount of memory allocated to the Kubernetes Dashboard has been
    increased to 500Mi for customers with large numbers of nodes/jobs/objects.
  * Small VM SKUs (such as Standard F1, and A2) that do not have enough RAM to
    support the Kubernetes control plane components have been removed from the
    list of available VMs users can use when creating AKS clusters.

* Preview Features
  * A bug where Calico pods would not start after a 1.11 to 1.12 upgrade has
    been resolved.
  * When using network policies and Calico, AKS now properly uses Azure CNI for
    all routing vs defaulting to using Calico the routing plugin.
  * Calico has been updated to v3.5.0

* Component Updates
  * AKS-Engine has been updates to v0.33.4

## Release 2019-04-01

* Bug Fixes
  * Resolved an issue preventing some users from leveraging the Live Container
    Logs feature (due to a 401 unauthorized).
  * Resolved an issue where users could get "Failed to get list of supported
    orchestrators" during upgrade calls.
  * Resolved an issue where users using custom subnets/routes/networking with
    AKS where IP ranges match the cluster/service or node IPs could result in
    an inability to `exec`, get cluster logs (`kubectl get logs`) or otherwise
    pass required health checks.
  * An issue where a user running `az aks get-credentials` while a cluster is
    in creation resulting in an unclear error ('Could not find role name') has
    been resolved.

## Release 2019-04-08 (Hotfix)

This release fixes one AKS product regression and an issue identified with the
Azure Jenkins plugin.

* A regression when using ARM templates to issue AKS cluster update(s) (such as
  configuration changes) that also impacted the Azure Portal has been fixed.
  * Users do not need to perform any actions / upgrades for this fix.
* An issue when using the Azure Container Jenkins plugin with AKS has been
  mitigated.
  * This issue caused errors and failures when using the Jenkins plugin - the
    bug triggered by a new AKS API version but was related to a latent issue in
    the plugin's API detection behavior.
  * An updated Jenkins plugin has been published:
    <https://github.com/jenkinsci/azure-acs-plugin/issues/16>
  * <https://github.com/jenkinsci/azure-acs-plugin/releases/tag/azure-acs-0.2.4>

## Release 2019-04-04 - Hotfix (CVE mitigation)

* Bug fixes
  * New kubernetes versions released with multiple CVE mitigations
    * Kubernetes 1.12.7
      * <https://github.com/kubernetes/kubernetes/blob/master/CHANGELOG-1.12.md#changelog-since-v1126>
    * Kubernetes 1.11.9
      * <https://github.com/kubernetes/kubernetes/blob/master/CHANGELOG-1.11.md#changelog-since-v1118>
    * Customers should upgrade to the latest 1.11 and 1.12 releases.
      * Kubernetes versions prior to 1.11 must upgrade to 1.11/1.12 for the fix.

* Component updates
  * Updated included AKS-Engine version to 0.33.2
    * See: <https://github.com/Azure/aks-engine/releases/tag/v0.33.4> for details

## Release 2019-03-29 (Hotfix)

* The following regions are now GA: South Central US, Korea Central and Korea
  South

* Bug fixes
  * Fixed an issue which prevented Kubernetes addons from being disabled.

* Behavioral Changes
  * AKS will now block subsequent PUT requests (with a status code 409 -
    Conflict) while an ongoing operation is being performed.

## Release 2019-03-21

* The Central India region is now GA

* Bug fixes
  * AKS will now begin preserving node labels & annotations users apply to
    clusters during upgrades.
    * Note: labels & annotations will not be applied to new nodes added during
      a scale up operation.
  * AKS now properly validates the Service Principal / Azure Active Directory
    (AAD) credentials
    * This prevents invalid, expired or otherwise broken credentials being
      inserted and causing cluster issues.
  * Clusters that enter a failed state due to upgrade issues will now allow
    users to re-attempt to upgrade or will throw an error message with
    instructions to the user.
  * Fixed an issue with cloud-init and the walinuxagent resulting in
    `failed state` VMs/worker nodes
  * The `tenant-id` is now correctly defaulted if not passed in for AAD enabled
    clusters.

* Behavioral Changes
  * AKS is now pre-validating MC_* resource group locks before any CRUD
    operation, avoiding the cluster enter Failed state.
  * Scale up/down calls now return a correct error ('Bad Request') when users
    delete underlying virtual machines during the scale operation.
  * Performance Improvement: caching is now set to read only for data disks
  * The Nvidia driver has been updated to 410.79 for N series cluster
    configurations
  * The default worker node disk size has been increased to 100GB
    * This resolves customer reported issues with large numbers (and large
      sizes) of Docker images triggering out of disk issues and possible
      workload eviction.
  * The Kubernetes controller manager `terminated-pod-gc-threshold` has been
    lowered to 6000 (previously 12500)
    * This will help system performance for customers running large number of
      Jobs (finished pods)
  * The Azure Monitor for Container agent has been updated to the 2019-03
    release
  * The "View Kubernetes Dashboard" has been removed from the Azure Portal
    * Note that this button did not expose/add functionality, it only linked to
      the existing instructions for using the Kubernetes dashboard found here:
      <https://docs.microsoft.com/en-us/azure/aks/kubernetes-dashboard>

## Release 2019-03-07

* The Azure Monitor for containers Agent has been updated to 3.0.0-4 for newly
  built or upgraded clusters
* The Azure CLI now properly defaults to N-1 for Kubernetes versions, for
  example N is the current latest (1.12) release - the CLI will correctly pick
  1.11.x. When 1.13 is released, the default will move to 1.12.

* Bug Fixes:
  * If a user exceeds quota during a scale operation, the Azure CLI will now
    correctly display a "Quota exceeded" vs "deployment not found"
  * All AKS CRUD (put) operations now validate and confirm user subscriptions
    have the needed quota to perform the operation. If a user does not, an
    error is correctly shown and the operation will not take effect.
  * All AKS issued Kubernetes SSL certificates have had weak cipher support
    removed, all certificates should now pass security audits for BEAST and
    other vulnerabilities.
    * If you are using older clients that do not support TLS 1.2 you will need
      to upgrade those clients and associated SSL libraries to securely connect.
      * Note that only Kubernetes 1.10 and above support the new certificates,
        additionally existing certificates will not be updated as this would
        revoke all user access. To get the updated certificates you will need
        to create a new AKS cluster.
  * Clusters that are in the process of upgrading or in failed upgrade state
    will attempt to re-execute the upgrade or throw an obvious error message.
* The preview feature for Calico/Network Security Policies has been updated to
  repair a bug where ip-forwarding was not enabled by default.
* The `cachingmode: ReadOnly` flag was not always being correctly applied to
  the managed premium storage class, this has been resolved.

## Release 2019-03-01

* New kubernetes versions released for CVE-2019-1002100 mitigation
  * Kubernetes 1.12.6
  * Kubernetes 1.11.8
  * Customers should upgrade to the latest 1.11 and 1.12 releases.
  * Kubernetes versions prior to 1.11 must upgrade to 1.11/1.12 for the fix.
    * Announcement here: <https://groups.google.com/forum/#!msg/kubernetes-announce/vmUUNkYfG9g/B9rHFrqLCAAJ>
* A security bug with the Kubernetes dashboard and overly permissive service
  account access has been fixed
* The France Central region is now GA for all customers
* Bug fixes and performance improvements

## Release 2019-02-19

* Fixed a bug in cluster location/region validation has been resolved.
  * Previously, if you passed in a location/region with a trailing unicode
    non-breaking space (U+00A0) would cause failures on CRUD operations or
    cause other non-parseable characters to be displayed.
* Fixed a bug where if the dnsService IP conflicts with the apiServer IP
  address(es) creates or updates would fail after the fact.
  * Addresses are now checked to ensure no overlap or conflict at CRUD operation
    time.
* The Australia Southeast region is now GA
* Fixed a bug when using the new Service Principal rotation/update command on
  cluster nodes using the Azure CLI would fail
  * Specifically, there was a missing dependency (e.g. `jq is missing`) on the
    nodes, all new nodes should now contain the `jq` utility.

## Release 2019-02-12 - Hotfix Release (UPDATE)

At this time, all regions now have the CVE hotfix release. The simplest way to
consume it is to perform a Kubernetes version upgrade, which will cordon, drain,
and replace all nodes with a new base image that includes the patched version of
Moby. In conjunction with this release, we have enabled new patch versions for
Kubernetes 1.11 and 1.12. However, as there are no new patch versions available
for Kubernetes versions 1.9 and 1.10, customers are recommended to move forward
to a later minor release.

If that is not possible and you must remain on 1.9.x/1.10.x, you can perform
the following steps to get the patched runtime:

1. Scale *up* your existing 1.9/1.10 cluster - add an equal number of nodes to
  your existing worker count.
1. After scale-up completes, pick a single node and using the kubectl command,
  cordon the old node, drain all traffic from it, and then delete it.
1. Repeat step 2 for each worker in your cluster, until only the new nodes
  remain.

Once this is complete, all nodes should reflect the new Moby runtime version.

We apologize for the confusion, and we recognize that this process is not ideal
and we have future plans to enable an upgrade strategy that decouples system
components like the container runtime from the Kubernetes version.

Note: All newly created 1.9, 1.10, 1.11 and 1.12 clusters will have the new
Moby runtime and will not need to be upgraded to get the patch.

### Release 2019-02-12 - Hotfix Release

**Hotfix releases follow an accelerated rollout schedule - this release should
be in all regions by 12am PST 2019-02-13**

* Kubernetes 1.12.5, 1.11.7
* This release mitigates CVE-2019-5736 for Azure Kubernetes Service (see below).
  * Please note that GPU-based nodes do not support the new container runtime
    yet. We will provide another service update once a fix is available for
    those nodes.

**CVE-2019-5736 notes and mitigation**
Microsoft has built a new version of the Moby container runtime that includes
the OCI update to address this vulnerability. In order to consume the updated
container runtime release, you will need to **upgrade your Kubernetes cluster**.

Any upgrade will suffice as it will ensure that all existing nodes are removed
and replaced with new nodes that include the patched runtime. You can see the
upgrade paths/versions available to you by running the following command with
the Azure CLI:

```
az aks get-upgrades -n myClusterName -g myResourceGroup
```

To upgrade to a given version, run the following command:

```
az aks upgrade -n myClusterName -g myResourceGroup -k <new Kubernetes version>
```

You can also upgrade from the Azure portal.

When the upgrade is complete, you can verify that you are patched by running
the following command:

```
kubectl get nodes -o wide
```

If all of the nodes list **docker://3.0.4** in the Container Runtime column,
you have successfully upgraded to the new release.

## Release 2019-02-07 - Hotfix Release

This hotfix release fixes the root-cause of several bugs / regressions
introduced in the 2019-01-31 release. This release does not add new features,
functionality or other improvements.

**Hotfix releases follow an accelerated rollout schedule - this release should
be in all regions within 24-48 hours barring unforeseen issues**

* Fix for the API regression introduced by removing the Get Access Profile API
  call.
  * Note: This call is planned to be deprecated, however we will issue advance
    communications and provide the required logging/warnings on the API call to
    reflect it's deprecating status.
  * Resolves [Issue 809](https://github.com/Azure/AKS/issues/809)
* Fix for CoreDNS / kube-dns autoscaler conflict(s) leading to both running in
  the same cluster post-upgrade
  * Resolves [Issue 812](https://github.com/Azure/AKS/issues/812)
* Fix to enable the CoreDNS customization / compatibility with kube-dns config
  maps
  * Resolves [Issue 811](https://github.com/Azure/AKS/issues/811)
  * Note: customization of Kube-dns via the config map method was technically
    unsupported, however the AKS team understands the need and has created a
    compatible work around (formatting of the customizations has changed
    however). Please see the example/notes below for usage.

### Using the new CoreDNS configuration for DNS configuration

With kube-dns, there was an undocumented feature where it supported two config
maps allowing users to perform DNS overrides/stub domains, and other
customizations. With the conversion to CoreDNS, this functionality was lost -
CoreDNS only supports a single config map. With the hotfix above, AKS now has a
work around to meet the same level of customization.

You can see the pre-CoreDNS conversion customization instructions [here][7]

Here is the equivalent ConfigMap for CoreDNS:

```
apiVersion: v1
kind: ConfigMap
metadata:
  name: coredns-custom
  namespace: kube-system
data:
  azurestack.server: |
    azurestack.local:53 {
        errors
        cache 30
        proxy . 172.16.0.4
    }
```

After create the config map, you will need to delete the CoreDNS deployment to
force-load the new config.

```
kubectl -n kube-system delete po -l k8s-app=kube-dns
```

## Release 2019-01-31

* [Kubernetes 1.12.4 GA Release][1]
  * With the release of 1.12.4 *Kubernetes 1.8 support has been removed*, you
    will need to upgrade to at least 1.9.x
* CoreDNS support GA release
  * Conversion from kube-dns to CoreDNS completed, CoreDNS is the default for
    all new 1.12.4+ AKS clusters.
  * If you are using configmaps or other tools for kube-dns modifications, you
    will need to be adjust them to be CoreDNS compatible.
    * The CoreDNS add-on is set to `reconcile` which means modifications to the
      deployments will be discarded.
    * We have identified two issues with this release that will be resolved in
      a hot fix beginning rollout this week:
      * <https://github.com/Azure/AKS/issues/811> (kube-dns config map not
        compatible with CoreDNS)
      * <https://github.com/Azure/AKS/issues/812> (kube-dns/coreDNS autoscaler
        conflicts)
* Kube-dns (pre 1.12) / CoreDNS (1.12+) autoscaler(s) are enabled by default,
  this should resolve the DNS timeout and other issues related to DNS queries
  overloading kube-dns.
  * In order to get the dns-autoscaler, you must perform an **AKS cluster
    upgrade** to a later supported release (clusters prior to 1.12 will
    continue to get kube-dns, with kube-dns autoscale)
* Users may now self update/rotate Security Principal credentials using the
  [Azure CLI][6]
* Additional non-user facing stability and reliability service enhancements
* **New Features in Preview**
  * **Note**: Features in preview are considered beta/non-production ready and
    unsupported. Please do not enable these features on production AKS clusters.
  * [Cluster Autoscaler / Virtual machine Scale Sets][2]
  * [Kubernetes Audit Log][3]
  * Network Policies/Network Security Policies
    * This means you can now use `calico` as a valid entry in addition to
      `azure` when creating clusters using Advanced Networking
    * There is a known issue when using Network Policies/calico that prevents
      `exec` into the cluster containers which will be fixed in the next release
  * For all product / feature previews including related projects, see
    [this document][5].

[1]: https://docs.microsoft.com/azure/aks/supported-kubernetes-versions
[2]: https://docs.microsoft.com/azure/aks/cluster-autoscaler#create-an-aks-cluster-and-enable-the-cluster-autoscaler
[3]: https://github.com/Azure/AKS/blob/master/previews.md#kubernetes-audit-log
[5]: https://github.com/Azure/AKS/blob/master/previews.md
[6]: https://docs.microsoft.com/azure/aks/update-credentials
[7]: https://www.danielstechblog.io/using-custom-dns-server-for-domain-specific-name-resolution-with-azure-kubernetes-service/
[8]: https://docs.microsoft.com/en-us/azure/aks/update-credentials

[previews]: https://github.com/Azure/AKS/blob/master/previews.md<|MERGE_RESOLUTION|>--- conflicted
+++ resolved
@@ -11,12 +11,8 @@
 * Some AKS labels are being deprecated with the Kubernetes 1.26 release in January. Update your AKS labels to the recommended substitutions. See more information on label deprecations and how to update your labels in the [Use labels in an AKS cluster](https://docs.microsoft.com/azure/aks/use-labels) documentation. 
 * AKS begins pod security policy deprecation on 2022-11-01 API. The [pod security policy](https://learn.microsoft.com/azure/aks/use-pod-security-policies) will be removed completely on 2023-06-01 API with AKS 1.25 version or higher. You can migrate pod security policy to [pod security admission controller](https://learn.microsoft.com/azure/aks/use-psa) before the deprecation deadline.
 * Azure NAT gateways do not support IPv6 and therefore cannot be used with dual-stack clusters as the cluster would not have a valid IPv6 outbound connection.
-<<<<<<< HEAD
 * [AKS clusters with Calico enabled](https://github.com/Azure/AKS/issues/3394) should not upgrade to Kubernetes v1.25.
-=======
-* [AKS clusters with Calico enabled](https://github.com/Azure/AKS/issues/3315) should not upgrade to Kubernetes v1.25 preview.
->>>>>>> 6228bd33
-* Starting Kubernetes v1.25 two in-tree driver persistent volumes types kubernetes.io/azure-disk, kubernetes.io/azure-file are deprecated and will no longer be supported. Removal of these drivers following its deprecation is not currently planned but all users should migrate as soon as possible to the corresponding persistent volume types, disk.csi.azure.com and file.csi.azure.com respectively. See how [here](https://learn.microsoft.com/azure/aks/csi-storage-drivers#migrate-custom-in-tree-storage-classes-to-csi)
+* Starting Kubernetes v1.25 two in-tree driver persistent volumes types kubernetes.io/azure-disk, kubernetes.io/azure-file are deprecated and will no longer be supported. Removal of these drivers following its deprecation is not currently planned but all users should migrate as soon as possible to the corresponding persistent volume types, disk.csi.azure.com and file.csi.azure.com respectively. See how [here](https://learn.microsoft.com/azure/aks/csi-storage-drivers#migrate-custom-in-tree-storage-classes-to-csi) 
 
 ### Release notes
 
