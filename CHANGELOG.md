--- conflicted
+++ resolved
@@ -16,17 +16,14 @@
 
 * Bug Fixes
   * Resolved "TO/FROM rule and port rule on same PodSelector in multiple policies", https://github.com/Azure/azure-container-networking/issues/870
-* Component Updates
+
+* Component Updates
+  * Block enabling autoupgrade for unsupported k8s versions (less than lowest minor verion by one)
+
   * AKS Ubuntu 16.04 image updated to [AKSUbuntu-1604-2021.06.19](vhd-notes/aks-ubuntu/AKSUbuntu-1604/2021.06.19.txt).
   * AKS Ubuntu 18.04 image updated to [AKSUbuntu-1804-2021.06.19](vhd-notes/aks-ubuntu/AKSUbuntu-1804/2021.06.19.txt).
 
-<<<<<<< HEAD
-* Behavioral Changes
-  * Block enabling autoupgrade for unsupported k8s versions (less than lowest minor verion by one)
-
-
-=======
->>>>>>> 40f29514
+
 ## Release 2021-06-17
 
 This release is rolling out to all regions - estimated time for completed roll out is 2021-06-24 for public cloud and 2021-06-28 for sovereign clouds.
