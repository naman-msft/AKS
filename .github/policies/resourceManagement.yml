--- conflicted
+++ resolved
@@ -1,835 +1,830 @@
-id: 
-name: GitOps.PullRequestIssueManagement
-description: GitOps.PullRequestIssueManagement primitive
-owner: 
-resource: repository
-disabled: false
-where: 
-configuration:
-  resourceManagementConfiguration:
-    scheduledSearches:
-    - description: 
-      frequencies:
-      - hourly:
-          hour: 6
-      filters:
-      - isIssue
-      - isOpen
-      - hasLabel:
-          label: stale
-      - noActivitySince:
-          days: 7
-      actions:
-      - closeIssue
-      - addReply:
-          reply: This issue will now be closed because it hasn't had any activity for 7 days after stale. ${issueAuthor} feel free to comment again on the next 7 days to reopen or open a new issue after that time if you still have a question/issue or suggestion.
-    - description: 
-      frequencies:
-      - hourly:
-          hour: 6
-      filters:
-      - isIssue
-      - isOpen
-      - noActivitySince:
-          days: 21
-      - isNotLabeledWith:
-          label: stale
-      - isNotLabeledWith:
-          label: feature-request
-      - isNotLabeledWith:
-          label: bug
-      actions:
-      - addLabel:
-          label: stale
-      - addReply:
-          reply: This issue has been automatically marked as stale because it has not had any activity for **21 days**. It will be closed if no further activity occurs **within 7 days of this comment**.
-    - description: 
-      frequencies:
-      - hourly:
-          hour: 6
-      filters:
-      - isIssue
-      - isOpen
-      - hasLabel:
-          label: resolution/duplicate
-      - noActivitySince:
-          days: 1
-      actions:
-      - addReply:
-          reply: This issue has been marked as duplicate and has not had any activity for **1 day**. It will be closed for housekeeping purposes.
-      - closeIssue
-    - description: 
-      frequencies:
-      - daily:
-          time: 9:0
-      - daily:
-          time: 12:0
-      - daily:
-          time: 15:0
-      - daily:
-          time: 18:0
-      filters:
-      - isOpen
-      - hasLabel:
-          label: action-required
-      - noActivitySince:
-          days: 5
-      - isNotLabeledWith:
-          label: Needs Author Feedback
-      - isNotLabeledWith:
-          label: Needs Information
-      - isNotLabeledWith:
-          label: 'Needs Attention :wave:'
-      - isNotAssigned
-      actions:
-      - addReply:
-          reply: Action required from @aritraghosh, @julia-yin, @AllenWen-at-Azure
-      - addLabel:
-          label: 'Needs Attention :wave:'
-    - description: 
-      frequencies:
-      - hourly:
-          hour: 6
-      filters:
-      - isOpen
-      - hasLabel:
-          label: triage
-      - noActivitySince:
-          days: 2
-      - isNotLabeledWith:
-          label: action-required
-      actions:
-      - addLabel:
-          label: action-required
-      - addReply:
-          reply: Triage required from @Azure/aks-pm ${assignees}
-    - description: 
-      frequencies:
-      - hourly:
-          hour: 6
-      filters:
-      - isOpen
-      - hasLabel:
-          label: 'Needs Attention :wave:'
-      - noActivitySince:
-          days: 15
-      - isNotLabeledWith:
-          label: Needs Information
-      - isNotLabeledWith:
-          label: Needs Author Feedback
-      actions:
-      - addReply:
-          reply: Issue needing attention of @Azure/aks-leads
-    - description: 
-      frequencies:
-      - weekday:
-          day: Wednesday
-          time: 11:0
-      filters:
-      - isOpen
-      - isNotAssigned
-      - hasNoLabel
-      actions:
-      - addReply:
-          reply: '@Azure/aks-pm issue needs labels'
-    - description: 
-      frequencies:
-      - hourly:
-          hour: 6
-      filters:
-      - isOpen
-      - isNotLabeledWith:
-          label: triage
-      - isNotLabeledWith:
-          label: Needs Information
-      - isNotLabeledWith:
-          label: action-required
-      - isNotLabeledWith:
-          label: announcement
-      - isNotLabeledWith:
-          label: awareness
-      - isNotLabeledWith:
-          label: feature-request
-      - isNotLabeledWith:
-          label: wontfix
-      - isNotLabeledWith:
-          label: Feedback
-      - isNotLabeledWith:
-          label: enhancement
-      - isNotLabeledWith:
-          label: resolution/fix-released
-      - noActivitySince:
-          days: 25
-      - isNotLabeledWith:
-          label: service-updates
-      - isNotLabeledWith:
-          label: resolution/shipped
-      actions:
-      - addLabel:
-          label: action-required
-    - description: 
-      frequencies:
-      - hourly:
-          hour: 6
-      filters:
-      - isOpen
-      - hasLabel:
-          label: feature-request
-      - noActivitySince:
-          days: 180
-      actions:
-      - addLabel:
-          label: action-required
-    - description: 
-      frequencies:
-      - daily:
-          time: 1:0
-      filters:
-      - isOpen
-      - hasLabel:
-          label: Needs Information
-      - noActivitySince:
-          days: 7
-      actions:
-      - addLabel:
-          label: stale
-    - description: 
-      frequencies:
-      - daily:
-          time: 1:0
-      filters:
-      - isOpen
-      - hasLabel:
-          label: Needs Author Feedback
-      - noActivitySince:
-          days: 7
-      actions:
-      - addLabel:
-          label: stale
-    - description: 
-      frequencies:
-      - hourly:
-          hour: 6
-      filters:
-      - isOpen
-      - hasLabel:
-          label: resolution/answer-provided
-      - noActivitySince:
-          days: 2
-      actions:
-      - addReply:
-          reply: Thanks for reaching out. I'm closing this issue as it was marked with "Answer Provided" and it hasn't had activity for 2 days.
-      - closeIssue
-    - description: 
-      frequencies:
-      - hourly:
-          hour: 12
-      filters:
-      - isOpen
-      - hasLabel:
-          label: resolution/fix-released
-      - noActivitySince:
-          days: 7
-      actions:
-      - addReply:
-          reply: Thanks for reaching out. I'm closing this issue as it was marked with "Fix released" and it hasn't had activity for 7 days.
-      - closeIssue
-    - description: 
-      frequencies:
-      - hourly:
-          hour: 6
-      filters:
-      - isOpen
-      - hasLabel:
-          label: SR-Support Request
-      - isNotLabeledWith:
-          label: bug
-      - noActivitySince:
-          days: 7
-      - isNotLabeledWith:
-          label: feature-request
-      - isNotLabeledWith:
-          label: stale
-      actions:
-      - addLabel:
-          label: stale
-      - addReply:
-          reply: Case being worked with Microsoft Support, adding stale label for automatic closure if not other reports are added.
-    - description: 
-      frequencies:
-      - hourly:
-          hour: 12
-      filters:
-      - isOpen
-      - hasLabel:
-          label: resolution/shipped
-      - noActivitySince:
-          days: 7
-      actions:
-      - addReply:
-          reply: Thank you for the feature request. I'm closing this issue as this feature has shipped and it hasn't had activity for 7 days.
-      - closeIssue
-    - description: 
-      frequencies:
-      - hourly:
-          hour: 12
-      filters:
-      - isOpen
-      - hasLabel:
-          label: resolution/other
-      - noActivitySince:
-          days: 3
-      actions:
-      - addReply:
-          reply: Thanks for reaching out. I'm closing this issue as it was marked resolved and it hasn't had activity for 3 days. If it continues please reply or open a support ticket.
-      - closeIssue
-    eventResponderTasks:
-    - if:
-      - payloadType: Issue_Comment
-      - isAction:
-          action: Created
-      - isActivitySender:
-          issueAuthor: True
-      - isOpen
-      - or:
-        - hasLabel:
-            label: Needs Information
-        - hasLabel:
-            label: Needs Author Feedback
-      then:
-      - addLabel:
-          label: action-required
-      - removeLabel:
-          label: Needs Author Feedback
-      - removeLabel:
-          label: Needs Information
-      description: 
-    - if:
-      - payloadType: Issues
-      - not:
-          isAction:
-            action: Closed
-      - hasLabel:
-          label: stale
-      - not:
-          labelAdded:
-            label: stale
-      then:
-      - removeLabel:
-          label: stale
-      description: 
-    - if:
-      - payloadType: Issue_Comment
-      - hasLabel:
-          label: stale
-      then:
-      - removeLabel:
-          label: stale
-      description: 
-    - if:
-      - payloadType: Issues
-      - labelAdded:
-          label: SR-Support Request
-      - isOpen
-      then:
-      - addReply:
-          reply: >-
-            Hi there :wave: AKS bot here. This issue has been tagged as needing a support request so that the AKS support and engineering teams have a look into this particular cluster/issue.
-
-
-            Follow the steps [here](https://azure.microsoft.com/en-us/support/create-ticket/) to create a support ticket for Azure Kubernetes Service and the cluster discussed in this issue.
-
-
-            Please do mention this issue in the case description so our teams can coordinate to help you.
-
-
-            Thank you!
-      description: 
-    - if:
-      - or:
-        - payloadType: Issues
-      - isAction:
-          action: Labeled
-      then:
-      - if:
-        - hasLabel:
-            label: addon/container-insights
-        then:
-        - mentionUsers:
-            mentionees:
-            - ganga1980
-            - saaror
-            replyTemplate: ${mentionees} would you be able to assist?
-            assignMentionees: True
-      - if:
-        - hasLabel:
-            label: addon/ama-metrics
-        then:
-        - mentionUsers:
-            mentionees:
-            - vishiy
-            - saaror
-            replyTemplate: ${mentionees} would you be able to assist?
-            assignMentionees: True
-      - if:
-        - hasLabel:
-            label: addon/policy
-        then:
-        - mentionUsers:
-            mentionees:
-            - az-policy-kube
-            replyTemplate: ${mentionees} would you be able to assist?
-            assignMentionees: False
-      - if:
-        - hasLabel:
-            label: addon/virtual-nodes
-        then:
-        - mentionUsers:
-            mentionees:
-            - justindavies
-            replyTemplate: ${mentionees} would you be able to assist?
-            assignMentionees: False
-      - if:
-        - hasLabel:
-            label: addon/k8s-dashboard
-        then:
-        - mentionUsers:
-            mentionees:
-            - qpetraroia
-            replyTemplate: ${mentionees} would you be able to assist?
-            assignMentionees: True
-      - if:
-        - hasLabel:
-            label: addon/app-routing
-        then:
-        - mentionUsers:
-            mentionees:
-            - sabbour
-            replyTemplate: ${mentionees} would you be able to assist?
-            assignMentionees: True
-      - if:
-        - hasLabel:
-            label: azure/application-gateway
-        then:
-        - mentionUsers:
-            mentionees:
-            - sabbour
-            replyTemplate: ${mentionees} would you be able to assist?
-            assignMentionees: False
-      - if:
-        - hasLabel:
-            label: azure/security-center
-        then:
-        - mentionUsers:
-            mentionees:
-            - mayaherskovic
-            replyTemplate: ${mentionees} would you be able to assist?
-            assignMentionees: False
-      - if:
-        - hasLabel:
-            label: azure/confidentialCompute
-        then:
-        - mentionUsers:
-            mentionees:
-            - agowdamsft
-            replyTemplate: ${mentionees} would you be able to assist?
-            assignMentionees: False
-      - if:
-        - hasLabel:
-            label: azure/portal
-        then:
-        - mentionUsers:
-            mentionees:
-            - Azure/aks-portal
-            - smsft
-            - aritraghosh
-            replyTemplate: ${mentionees} would you be able to assist?
-            assignMentionees: True
-      - if:
-        - hasLabel:
-            label: AzGov
-        then:
-        - mentionUsers:
-            mentionees:
-            - miwithro
-            replyTemplate: ${mentionees} would you be able to assist?
-            assignMentionees: False
-      - if:
-        - hasLabel:
-            label: networking
-        then:
-        - mentionUsers:
-            mentionees:
-            - chasewilson
-            replyTemplate: ${mentionees} would you be able to assist?
-            assignMentionees: True
-      - if:
-        - hasLabel:
-            label: pod-identity
-        then:
-        - mentionUsers:
-            mentionees:
-            - miwithro
-            replyTemplate: ${mentionees} would you be able to assist?
-            assignMentionees: False
-      - if:
-        - hasLabel:
-            label: windows
-        then:
-        - mentionUsers:
-            mentionees:
-            - allyford
-            - thecloudtaylor
-            replyTemplate: ${mentionees} would you be able to assist?
-            assignMentionees: True
-      - if:
-        - hasLabel:
-            label: storage
-        then:
-        - mentionUsers:
-            mentionees:
-            - azure/azure-container-storage-team
-            replyTemplate: ${mentionees} would you be able to assist?
-            assignMentionees: False
-      - if:
-        - hasLabel:
-            label: azure/oms
-        then:
-        - mentionUsers:
-            mentionees:
-            - vishiy
-            - saaror
-            replyTemplate: ${mentionees} would you be able to assist?
-            assignMentionees: False
-      - if:
-        - hasLabel:
-            label: azure/log-analytics
-        then:
-        - mentionUsers:
-            mentionees:
-            - vishiy
-            - saaror
-            replyTemplate: ${mentionees} would you be able to assist?
-            assignMentionees: False
-      - if:
-        - hasLabel:
-            label: AzChina
-        then:
-        - mentionUsers:
-            mentionees:
-            - miwithro
-            replyTemplate: ${mentionees} would you be able to assist?
-            assignMentionees: False
-      - if:
-        - hasLabel:
-            label: addon/agic
-        then:
-        - mentionUsers:
-            mentionees:
-            - sabbour
-            - jackstromberg
-            replyTemplate: ${mentionees} would you be able to assist?
-            assignMentionees: True
-      - if:
-        - hasLabel:
-            label: azure/policy
-        then:
-        - mentionUsers:
-            mentionees:
-            - az-policy-kube
-            replyTemplate: ${mentionees} would you be able to assist?
-            assignMentionees: False
-      - if:
-        - hasLabel:
-            label: upstream/helm
-        then:
-        - mentionUsers:
-            mentionees:
-            - squillace
-            - bridgetkromhout
-            replyTemplate: ${mentionees} would you be able to assist?
-            assignMentionees: False
-      - if:
-        - hasLabel:
-            label: upstream/gatekeeper
-        then:
-        - mentionUsers:
-            mentionees:
-            - sozercan
-            - ritazh
-            replyTemplate: ${mentionees} would you be able to assist?
-            assignMentionees: False
-      - if:
-        - hasLabel:
-            label: client/portal
-        then:
-        - mentionUsers:
-            mentionees:
-            - Azure/aks-portal
-            replyTemplate: ${mentionees} would you be able to assist?
-            assignMentionees: False
-      - if:
-        - hasLabel:
-<<<<<<< HEAD
-            label: ai/copilot
-        then:
-=======
-            label: service-mesh
-        then:
-        - mentionUsers:
-            mentionees:
-            - azure/aks-traffic
-            replyTemplate: ${mentionees} would you be able to assist?
-            assignMentionees: True
-      description:
-    - if:
-      - isAction:
-            action: Labeled
-      - hasLabel:
-            label: aks/test
-      then:
->>>>>>> 71e05e1f
-        - mentionUsers:
-            mentionees:
-            - wangyira
-            - pavneeta
-            - chandraneel
-            replyTemplate: ${mentionees} would you be able to assist?
-            assignMentionees: True
-      - if:
-        - hasLabel:
-            label: azure/acr
-        then:
-        - mentionUsers:
-            mentionees:
-            - mangalorereshmi
-            replyTemplate: ${mentionees} would you be able to assist?
-            assignMentionees: True
-      - if:
-        - hasLabel:
-            label: azure/application-gateway
-        then:
-        - mentionUsers:
-            mentionees:
-            - sabbour
-            - jackstromberg
-            replyTemplate: ${mentionees} would you be able to assist?
-            assignMentionees: True
-      - if:
-        - hasLabel:
-            label: control-plane
-        then:
-        - mentionUsers:
-            mentionees:
-            - pavneeta
-            replyTemplate: ${mentionees} would you be able to assist?
-            assignMentionees: True                
-      - if:
-        - hasLabel:
-            label: docs 
-        then:
-        - mentionUsers:
-            mentionees:
-            - allyford
-            replyTemplate: ${mentionees} would you be able to assist?
-            assignMentionees: True  
-      - if:
-        - hasLabel:
-            label: fleet
-        then:
-        - mentionUsers:
-            mentionees:
-            - shashankbarsin
-            - phealy
-            replyTemplate: ${mentionees} would you be able to assist?
-            assignMentionees: True  
-      - if:
-        - hasLabel:
-            label: keda
-        then:
-        - mentionUsers:
-            mentionees:
-             - qpetraroia
-            replyTemplate: ${mentionees} would you be able to assist?
-            assignMentionees: True  
-      - if:
-        - hasLabel:
-            label: nodepools
-        then:
-        - mentionUsers:
-            mentionees:
-             - allyford
-             - justindavies
-             - stl327
-            replyTemplate: ${mentionees} would you be able to assist?
-            assignMentionees: True  
-      - if:
-        - hasLabel:
-            label: mesh
-        then:
-        - mentionUsers:
-            mentionees:
-             - shashankbarsin
-            replyTemplate: ${mentionees} would you be able to assist?
-            assignMentionees: True  
-      - if:
-        - hasLabel:
-            label: resiliency
-        then:
-        - mentionUsers:
-            mentionees:
-             - abubinski
-            replyTemplate: ${mentionees} would you be able to assist?
-            assignMentionees: True       
-      - if:
-        - hasLabel:
-            label: Scale and Performance 
-        then:
-        - mentionUsers:
-            mentionees:
-             - AllenWen-at-Azure
-             - pavneeta
-            replyTemplate: ${mentionees} would you be able to assist?
-            assignMentionees: True     
-      - if:
-        - hasLabel:
-            label: Security
-        then:
-        - mentionUsers:
-            mentionees:
-             - miwithrow
-             - CocoWang-wql
-            replyTemplate: ${mentionees} would you be able to assist?
-            assignMentionees: True   
-      - if:
-        - hasLabel:
-            label: storage
-        then:
-        - mentionUsers:
-            mentionees:
-             - VyabaRamadoss
-             - AllenWen-at-Azure
-            replyTemplate: ${mentionees} would you be able to assist?
-            assignMentionees: True 
-      - if:
-        - hasLabel:
-            label: upgrade
-        then:
-        - mentionUsers:
-            mentionees:
-             - kaarthis
-             - sdesai345
-            replyTemplate: ${mentionees} would you be able to assist?
-            assignMentionees: True 
-      - if:
-        - hasLabel:
-            label: miscellaneous
-        then:
-        - mentionUsers:
-            mentionees:
-             - seguler
-            replyTemplate: ${mentionees} would you be able to assist?
-            assignMentionees: True               
-      description: 
-    - if:
-      - payloadType: Issues
-      - isAssignedToSomeone
-      - labelAdded:
-          label: action-required
-      - not:
-          hasLabel:
-            label: Needs Information
-      - not:
-          hasLabel:
-            label: Needs Author Feedback
-      then:
-      - addReply:
-          reply: Action required from ${assignees}.
-      description: 
-    - if:
-      - payloadType: Issues
-      - isOpen
-      - or:
-        - hasLabel:
-            label: 'Needs Attention :wave:'
-        - hasLabel:
-            label: action-required
-      - or:
-        - activitySenderHasPermission:
-            permission: Write
-        - activitySenderHasAssociation:
-            association: Owner
-        - activitySenderHasAssociation:
-            association: Contributor
-        - activitySenderHasAssociation:
-            association: Collaborator
-        - activitySenderHasPermission:
-            permission: Admin
-        - activitySenderHasAssociation:
-            association: Member
-        - isAction:
-            action: Labeled
-        - isAction:
-            action: Unlabeled
-        - isAction:
-            action: Null
-      then:
-      - removeLabel:
-          label: action-required
-      - removeLabel:
-          label: 'Needs Attention :wave:'
-      description: 
-    - if:
-      - payloadType: Issue_Comment
-      - isOpen
-      - or:
-        - activitySenderHasPermission:
-            permission: Admin
-        - activitySenderHasPermission:
-            permission: Write
-        - activitySenderHasAssociation:
-            association: Collaborator
-        - activitySenderHasAssociation:
-            association: Owner
-        - activitySenderHasAssociation:
-            association: Contributor
-        - activitySenderHasAssociation:
-            association: Member
-      - or:
-        - hasLabel:
-            label: 'Needs Attention :wave:'
-        - hasLabel:
-            label: action-required
-      then:
-      - removeLabel:
-          label: action-required
-      - removeLabel:
-          label: 'Needs Attention :wave:'
-      description: 
-    - if:
-      - payloadType: Issue_Comment
-      - isOpen
-      - not:
-          hasLabel:
-            label: bug
-      - commentContains:
-          pattern: Released/Shipped/Fixed on release
-          isRegex: False
-      then:
-      - addLabel:
-          label: resolution/shipped
-      description: 
-    - if:
-      - payloadType: Issue_Comment
-      - isOpen
-      - hasLabel:
-          label: bug
-      - commentContains:
-          pattern: Released/Shipped/Fixed on release
-          isRegex: False
-      then:
-      - addLabel:
-          label: resolution/fix-released
-      description: 
-onFailure: 
-onSuccess: 
+id: 
+name: GitOps.PullRequestIssueManagement
+description: GitOps.PullRequestIssueManagement primitive
+owner: 
+resource: repository
+disabled: false
+where: 
+configuration:
+  resourceManagementConfiguration:
+    scheduledSearches:
+    - description: 
+      frequencies:
+      - hourly:
+          hour: 6
+      filters:
+      - isIssue
+      - isOpen
+      - hasLabel:
+          label: stale
+      - noActivitySince:
+          days: 7
+      actions:
+      - closeIssue
+      - addReply:
+          reply: This issue will now be closed because it hasn't had any activity for 7 days after stale. ${issueAuthor} feel free to comment again on the next 7 days to reopen or open a new issue after that time if you still have a question/issue or suggestion.
+    - description: 
+      frequencies:
+      - hourly:
+          hour: 6
+      filters:
+      - isIssue
+      - isOpen
+      - noActivitySince:
+          days: 21
+      - isNotLabeledWith:
+          label: stale
+      - isNotLabeledWith:
+          label: feature-request
+      - isNotLabeledWith:
+          label: bug
+      actions:
+      - addLabel:
+          label: stale
+      - addReply:
+          reply: This issue has been automatically marked as stale because it has not had any activity for **21 days**. It will be closed if no further activity occurs **within 7 days of this comment**.
+    - description: 
+      frequencies:
+      - hourly:
+          hour: 6
+      filters:
+      - isIssue
+      - isOpen
+      - hasLabel:
+          label: resolution/duplicate
+      - noActivitySince:
+          days: 1
+      actions:
+      - addReply:
+          reply: This issue has been marked as duplicate and has not had any activity for **1 day**. It will be closed for housekeeping purposes.
+      - closeIssue
+    - description: 
+      frequencies:
+      - daily:
+          time: 9:0
+      - daily:
+          time: 12:0
+      - daily:
+          time: 15:0
+      - daily:
+          time: 18:0
+      filters:
+      - isOpen
+      - hasLabel:
+          label: action-required
+      - noActivitySince:
+          days: 5
+      - isNotLabeledWith:
+          label: Needs Author Feedback
+      - isNotLabeledWith:
+          label: Needs Information
+      - isNotLabeledWith:
+          label: 'Needs Attention :wave:'
+      - isNotAssigned
+      actions:
+      - addReply:
+          reply: Action required from @aritraghosh, @julia-yin, @AllenWen-at-Azure
+      - addLabel:
+          label: 'Needs Attention :wave:'
+    - description: 
+      frequencies:
+      - hourly:
+          hour: 6
+      filters:
+      - isOpen
+      - hasLabel:
+          label: triage
+      - noActivitySince:
+          days: 2
+      - isNotLabeledWith:
+          label: action-required
+      actions:
+      - addLabel:
+          label: action-required
+      - addReply:
+          reply: Triage required from @Azure/aks-pm ${assignees}
+    - description: 
+      frequencies:
+      - hourly:
+          hour: 6
+      filters:
+      - isOpen
+      - hasLabel:
+          label: 'Needs Attention :wave:'
+      - noActivitySince:
+          days: 15
+      - isNotLabeledWith:
+          label: Needs Information
+      - isNotLabeledWith:
+          label: Needs Author Feedback
+      actions:
+      - addReply:
+          reply: Issue needing attention of @Azure/aks-leads
+    - description: 
+      frequencies:
+      - weekday:
+          day: Wednesday
+          time: 11:0
+      filters:
+      - isOpen
+      - isNotAssigned
+      - hasNoLabel
+      actions:
+      - addReply:
+          reply: '@Azure/aks-pm issue needs labels'
+    - description: 
+      frequencies:
+      - hourly:
+          hour: 6
+      filters:
+      - isOpen
+      - isNotLabeledWith:
+          label: triage
+      - isNotLabeledWith:
+          label: Needs Information
+      - isNotLabeledWith:
+          label: action-required
+      - isNotLabeledWith:
+          label: announcement
+      - isNotLabeledWith:
+          label: awareness
+      - isNotLabeledWith:
+          label: feature-request
+      - isNotLabeledWith:
+          label: wontfix
+      - isNotLabeledWith:
+          label: Feedback
+      - isNotLabeledWith:
+          label: enhancement
+      - isNotLabeledWith:
+          label: resolution/fix-released
+      - noActivitySince:
+          days: 25
+      - isNotLabeledWith:
+          label: service-updates
+      - isNotLabeledWith:
+          label: resolution/shipped
+      actions:
+      - addLabel:
+          label: action-required
+    - description: 
+      frequencies:
+      - hourly:
+          hour: 6
+      filters:
+      - isOpen
+      - hasLabel:
+          label: feature-request
+      - noActivitySince:
+          days: 180
+      actions:
+      - addLabel:
+          label: action-required
+    - description: 
+      frequencies:
+      - daily:
+          time: 1:0
+      filters:
+      - isOpen
+      - hasLabel:
+          label: Needs Information
+      - noActivitySince:
+          days: 7
+      actions:
+      - addLabel:
+          label: stale
+    - description: 
+      frequencies:
+      - daily:
+          time: 1:0
+      filters:
+      - isOpen
+      - hasLabel:
+          label: Needs Author Feedback
+      - noActivitySince:
+          days: 7
+      actions:
+      - addLabel:
+          label: stale
+    - description: 
+      frequencies:
+      - hourly:
+          hour: 6
+      filters:
+      - isOpen
+      - hasLabel:
+          label: resolution/answer-provided
+      - noActivitySince:
+          days: 2
+      actions:
+      - addReply:
+          reply: Thanks for reaching out. I'm closing this issue as it was marked with "Answer Provided" and it hasn't had activity for 2 days.
+      - closeIssue
+    - description: 
+      frequencies:
+      - hourly:
+          hour: 12
+      filters:
+      - isOpen
+      - hasLabel:
+          label: resolution/fix-released
+      - noActivitySince:
+          days: 7
+      actions:
+      - addReply:
+          reply: Thanks for reaching out. I'm closing this issue as it was marked with "Fix released" and it hasn't had activity for 7 days.
+      - closeIssue
+    - description: 
+      frequencies:
+      - hourly:
+          hour: 6
+      filters:
+      - isOpen
+      - hasLabel:
+          label: SR-Support Request
+      - isNotLabeledWith:
+          label: bug
+      - noActivitySince:
+          days: 7
+      - isNotLabeledWith:
+          label: feature-request
+      - isNotLabeledWith:
+          label: stale
+      actions:
+      - addLabel:
+          label: stale
+      - addReply:
+          reply: Case being worked with Microsoft Support, adding stale label for automatic closure if not other reports are added.
+    - description: 
+      frequencies:
+      - hourly:
+          hour: 12
+      filters:
+      - isOpen
+      - hasLabel:
+          label: resolution/shipped
+      - noActivitySince:
+          days: 7
+      actions:
+      - addReply:
+          reply: Thank you for the feature request. I'm closing this issue as this feature has shipped and it hasn't had activity for 7 days.
+      - closeIssue
+    - description: 
+      frequencies:
+      - hourly:
+          hour: 12
+      filters:
+      - isOpen
+      - hasLabel:
+          label: resolution/other
+      - noActivitySince:
+          days: 3
+      actions:
+      - addReply:
+          reply: Thanks for reaching out. I'm closing this issue as it was marked resolved and it hasn't had activity for 3 days. If it continues please reply or open a support ticket.
+      - closeIssue
+    eventResponderTasks:
+    - if:
+      - payloadType: Issue_Comment
+      - isAction:
+          action: Created
+      - isActivitySender:
+          issueAuthor: True
+      - isOpen
+      - or:
+        - hasLabel:
+            label: Needs Information
+        - hasLabel:
+            label: Needs Author Feedback
+      then:
+      - addLabel:
+          label: action-required
+      - removeLabel:
+          label: Needs Author Feedback
+      - removeLabel:
+          label: Needs Information
+      description: 
+    - if:
+      - payloadType: Issues
+      - not:
+          isAction:
+            action: Closed
+      - hasLabel:
+          label: stale
+      - not:
+          labelAdded:
+            label: stale
+      then:
+      - removeLabel:
+          label: stale
+      description: 
+    - if:
+      - payloadType: Issue_Comment
+      - hasLabel:
+          label: stale
+      then:
+      - removeLabel:
+          label: stale
+      description: 
+    - if:
+      - payloadType: Issues
+      - labelAdded:
+          label: SR-Support Request
+      - isOpen
+      then:
+      - addReply:
+          reply: >-
+            Hi there :wave: AKS bot here. This issue has been tagged as needing a support request so that the AKS support and engineering teams have a look into this particular cluster/issue.
+
+
+            Follow the steps [here](https://azure.microsoft.com/en-us/support/create-ticket/) to create a support ticket for Azure Kubernetes Service and the cluster discussed in this issue.
+
+
+            Please do mention this issue in the case description so our teams can coordinate to help you.
+
+
+            Thank you!
+      description: 
+    - if:
+      - or:
+        - payloadType: Issues
+      - isAction:
+          action: Labeled
+      then:
+      - if:
+        - hasLabel:
+            label: addon/container-insights
+        then:
+        - mentionUsers:
+            mentionees:
+            - ganga1980
+            - saaror
+            replyTemplate: ${mentionees} would you be able to assist?
+            assignMentionees: True
+      - if:
+        - hasLabel:
+            label: addon/ama-metrics
+        then:
+        - mentionUsers:
+            mentionees:
+            - vishiy
+            - saaror
+            replyTemplate: ${mentionees} would you be able to assist?
+            assignMentionees: True
+      - if:
+        - hasLabel:
+            label: addon/policy
+        then:
+        - mentionUsers:
+            mentionees:
+            - az-policy-kube
+            replyTemplate: ${mentionees} would you be able to assist?
+            assignMentionees: False
+      - if:
+        - hasLabel:
+            label: addon/virtual-nodes
+        then:
+        - mentionUsers:
+            mentionees:
+            - justindavies
+            replyTemplate: ${mentionees} would you be able to assist?
+            assignMentionees: False
+      - if:
+        - hasLabel:
+            label: addon/k8s-dashboard
+        then:
+        - mentionUsers:
+            mentionees:
+            - qpetraroia
+            replyTemplate: ${mentionees} would you be able to assist?
+            assignMentionees: True
+      - if:
+        - hasLabel:
+            label: addon/app-routing
+        then:
+        - mentionUsers:
+            mentionees:
+            - sabbour
+            replyTemplate: ${mentionees} would you be able to assist?
+            assignMentionees: True
+      - if:
+        - hasLabel:
+            label: azure/application-gateway
+        then:
+        - mentionUsers:
+            mentionees:
+            - sabbour
+            replyTemplate: ${mentionees} would you be able to assist?
+            assignMentionees: False
+      - if:
+        - hasLabel:
+            label: azure/security-center
+        then:
+        - mentionUsers:
+            mentionees:
+            - mayaherskovic
+            replyTemplate: ${mentionees} would you be able to assist?
+            assignMentionees: False
+      - if:
+        - hasLabel:
+            label: azure/confidentialCompute
+        then:
+        - mentionUsers:
+            mentionees:
+            - agowdamsft
+            replyTemplate: ${mentionees} would you be able to assist?
+            assignMentionees: False
+      - if:
+        - hasLabel:
+            label: azure/portal
+        then:
+        - mentionUsers:
+            mentionees:
+            - Azure/aks-portal
+            - smsft
+            - aritraghosh
+            replyTemplate: ${mentionees} would you be able to assist?
+            assignMentionees: True
+      - if:
+        - hasLabel:
+            label: AzGov
+        then:
+        - mentionUsers:
+            mentionees:
+            - miwithro
+            replyTemplate: ${mentionees} would you be able to assist?
+            assignMentionees: False
+      - if:
+        - hasLabel:
+            label: networking
+        then:
+        - mentionUsers:
+            mentionees:
+            - chasewilson
+            replyTemplate: ${mentionees} would you be able to assist?
+            assignMentionees: True
+      - if:
+        - hasLabel:
+            label: pod-identity
+        then:
+        - mentionUsers:
+            mentionees:
+            - miwithro
+            replyTemplate: ${mentionees} would you be able to assist?
+            assignMentionees: False
+      - if:
+        - hasLabel:
+            label: windows
+        then:
+        - mentionUsers:
+            mentionees:
+            - allyford
+            - thecloudtaylor
+            replyTemplate: ${mentionees} would you be able to assist?
+            assignMentionees: True
+      - if:
+        - hasLabel:
+            label: storage
+        then:
+        - mentionUsers:
+            mentionees:
+            - azure/azure-container-storage-team
+            replyTemplate: ${mentionees} would you be able to assist?
+            assignMentionees: False
+      - if:
+        - hasLabel:
+            label: azure/oms
+        then:
+        - mentionUsers:
+            mentionees:
+            - vishiy
+            - saaror
+            replyTemplate: ${mentionees} would you be able to assist?
+            assignMentionees: False
+      - if:
+        - hasLabel:
+            label: azure/log-analytics
+        then:
+        - mentionUsers:
+            mentionees:
+            - vishiy
+            - saaror
+            replyTemplate: ${mentionees} would you be able to assist?
+            assignMentionees: False
+      - if:
+        - hasLabel:
+            label: AzChina
+        then:
+        - mentionUsers:
+            mentionees:
+            - miwithro
+            replyTemplate: ${mentionees} would you be able to assist?
+            assignMentionees: False
+      - if:
+        - hasLabel:
+            label: addon/agic
+        then:
+        - mentionUsers:
+            mentionees:
+            - sabbour
+            - jackstromberg
+            replyTemplate: ${mentionees} would you be able to assist?
+            assignMentionees: True
+      - if:
+        - hasLabel:
+            label: azure/policy
+        then:
+        - mentionUsers:
+            mentionees:
+            - az-policy-kube
+            replyTemplate: ${mentionees} would you be able to assist?
+            assignMentionees: False
+      - if:
+        - hasLabel:
+            label: upstream/helm
+        then:
+        - mentionUsers:
+            mentionees:
+            - squillace
+            - bridgetkromhout
+            replyTemplate: ${mentionees} would you be able to assist?
+            assignMentionees: False
+      - if:
+        - hasLabel:
+            label: upstream/gatekeeper
+        then:
+        - mentionUsers:
+            mentionees:
+            - sozercan
+            - ritazh
+            replyTemplate: ${mentionees} would you be able to assist?
+            assignMentionees: False
+      - if:
+        - hasLabel:
+            label: client/portal
+        then:
+        - mentionUsers:
+            mentionees:
+            - Azure/aks-portal
+            replyTemplate: ${mentionees} would you be able to assist?
+            assignMentionees: False
+      - if:
+        - hasLabel:
+            label: service-mesh
+        then:
+        - mentionUsers:
+            mentionees:
+            - azure/aks-traffic
+            replyTemplate: ${mentionees} would you be able to assist?
+            assignMentionees: True
+      description:
+    - if:
+      - isAction:
+            action: Labeled
+      - hasLabel:
+            label: ai/copilot
+      then:
+        - mentionUsers:
+            mentionees:
+            - wangyira
+            - pavneeta
+            - chandraneel
+            replyTemplate: ${mentionees} would you be able to assist?
+            assignMentionees: True
+      - if:
+        - hasLabel:
+            label: azure/acr
+        then:
+        - mentionUsers:
+            mentionees:
+            - mangalorereshmi
+            replyTemplate: ${mentionees} would you be able to assist?
+            assignMentionees: True
+      - if:
+        - hasLabel:
+            label: azure/application-gateway
+        then:
+        - mentionUsers:
+            mentionees:
+            - sabbour
+            - jackstromberg
+            replyTemplate: ${mentionees} would you be able to assist?
+            assignMentionees: True
+      - if:
+        - hasLabel:
+            label: control-plane
+        then:
+        - mentionUsers:
+            mentionees:
+            - pavneeta
+            replyTemplate: ${mentionees} would you be able to assist?
+            assignMentionees: True                
+      - if:
+        - hasLabel:
+            label: docs 
+        then:
+        - mentionUsers:
+            mentionees:
+            - allyford
+            replyTemplate: ${mentionees} would you be able to assist?
+            assignMentionees: True  
+      - if:
+        - hasLabel:
+            label: fleet
+        then:
+        - mentionUsers:
+            mentionees:
+            - shashankbarsin
+            - phealy
+            replyTemplate: ${mentionees} would you be able to assist?
+            assignMentionees: True  
+      - if:
+        - hasLabel:
+            label: keda
+        then:
+        - mentionUsers:
+            mentionees:
+             - qpetraroia
+            replyTemplate: ${mentionees} would you be able to assist?
+            assignMentionees: True  
+      - if:
+        - hasLabel:
+            label: nodepools
+        then:
+        - mentionUsers:
+            mentionees:
+             - allyford
+             - justindavies
+             - stl327
+            replyTemplate: ${mentionees} would you be able to assist?
+            assignMentionees: True  
+      - if:
+        - hasLabel:
+            label: mesh
+        then:
+        - mentionUsers:
+            mentionees:
+             - shashankbarsin
+            replyTemplate: ${mentionees} would you be able to assist?
+            assignMentionees: True  
+      - if:
+        - hasLabel:
+            label: resiliency
+        then:
+        - mentionUsers:
+            mentionees:
+             - abubinski
+            replyTemplate: ${mentionees} would you be able to assist?
+            assignMentionees: True       
+      - if:
+        - hasLabel:
+            label: Scale and Performance 
+        then:
+        - mentionUsers:
+            mentionees:
+             - AllenWen-at-Azure
+             - pavneeta
+            replyTemplate: ${mentionees} would you be able to assist?
+            assignMentionees: True     
+      - if:
+        - hasLabel:
+            label: Security
+        then:
+        - mentionUsers:
+            mentionees:
+             - miwithrow
+             - CocoWang-wql
+            replyTemplate: ${mentionees} would you be able to assist?
+            assignMentionees: True   
+      - if:
+        - hasLabel:
+            label: storage
+        then:
+        - mentionUsers:
+            mentionees:
+             - VyabaRamadoss
+             - AllenWen-at-Azure
+            replyTemplate: ${mentionees} would you be able to assist?
+            assignMentionees: True 
+      - if:
+        - hasLabel:
+            label: upgrade
+        then:
+        - mentionUsers:
+            mentionees:
+             - kaarthis
+             - sdesai345
+            replyTemplate: ${mentionees} would you be able to assist?
+            assignMentionees: True 
+      - if:
+        - hasLabel:
+            label: miscellaneous
+        then:
+        - mentionUsers:
+            mentionees:
+             - seguler
+            replyTemplate: ${mentionees} would you be able to assist?
+            assignMentionees: True               
+      description: 
+    - if:
+      - payloadType: Issues
+      - isAssignedToSomeone
+      - labelAdded:
+          label: action-required
+      - not:
+          hasLabel:
+            label: Needs Information
+      - not:
+          hasLabel:
+            label: Needs Author Feedback
+      then:
+      - addReply:
+          reply: Action required from ${assignees}.
+      description: 
+    - if:
+      - payloadType: Issues
+      - isOpen
+      - or:
+        - hasLabel:
+            label: 'Needs Attention :wave:'
+        - hasLabel:
+            label: action-required
+      - or:
+        - activitySenderHasPermission:
+            permission: Write
+        - activitySenderHasAssociation:
+            association: Owner
+        - activitySenderHasAssociation:
+            association: Contributor
+        - activitySenderHasAssociation:
+            association: Collaborator
+        - activitySenderHasPermission:
+            permission: Admin
+        - activitySenderHasAssociation:
+            association: Member
+        - isAction:
+            action: Labeled
+        - isAction:
+            action: Unlabeled
+        - isAction:
+            action: Null
+      then:
+      - removeLabel:
+          label: action-required
+      - removeLabel:
+          label: 'Needs Attention :wave:'
+      description: 
+    - if:
+      - payloadType: Issue_Comment
+      - isOpen
+      - or:
+        - activitySenderHasPermission:
+            permission: Admin
+        - activitySenderHasPermission:
+            permission: Write
+        - activitySenderHasAssociation:
+            association: Collaborator
+        - activitySenderHasAssociation:
+            association: Owner
+        - activitySenderHasAssociation:
+            association: Contributor
+        - activitySenderHasAssociation:
+            association: Member
+      - or:
+        - hasLabel:
+            label: 'Needs Attention :wave:'
+        - hasLabel:
+            label: action-required
+      then:
+      - removeLabel:
+          label: action-required
+      - removeLabel:
+          label: 'Needs Attention :wave:'
+      description: 
+    - if:
+      - payloadType: Issue_Comment
+      - isOpen
+      - not:
+          hasLabel:
+            label: bug
+      - commentContains:
+          pattern: Released/Shipped/Fixed on release
+          isRegex: False
+      then:
+      - addLabel:
+          label: resolution/shipped
+      description: 
+    - if:
+      - payloadType: Issue_Comment
+      - isOpen
+      - hasLabel:
+          label: bug
+      - commentContains:
+          pattern: Released/Shipped/Fixed on release
+          isRegex: False
+      then:
+      - addLabel:
+          label: resolution/fix-released
+      description: 
+onFailure: 
+onSuccess: 