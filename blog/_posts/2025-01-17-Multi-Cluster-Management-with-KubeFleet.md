--- conflicted
+++ resolved
@@ -7,11 +7,7 @@
 ---
 
 
-<<<<<<< HEAD
-In the ever-evolving world of cloud native technologies, managing multiple Kubernetes clusters efficiently is a challenge. KubeFleet makes it easier and more efficient to manage applications running across multiple Kubernetes clusters.. This open-source project was recently accepted as a [CNCF sandbox project](https://aka.ms/aks/kubefleet/cncfsandboxissue). This was a journey 3 years in making! 
-=======
 In the ever-evolving world of cloud native technologies, managing multiple Kubernetes clusters efficiently is a common challenge that still does not have a well received community driven solution.
->>>>>>> 11867045
 
 Managing multiple Kubernetes clusters can be challenging, with issues like -  
 
