--- conflicted
+++ resolved
@@ -174,7 +174,6 @@
       icon: "fab fa-fw fa-linkedin"
       url: "https://www.linkedin.com/in/pavneetsingh/"
 
-<<<<<<< HEAD
 Vaibhav Arora:
   name        : "Vaibhav Arora"
   bio         : "Vaibhav is the Product Manager focused on enabling Workloads Successes on Azure Kubernetes Service."
@@ -195,7 +194,7 @@
     - label: "LinkedIn"
       icon: "fab fa-fw fa-linkedin"
       url: "https://www.linkedin.com/in/mingqi-shao/"
-=======
+
 Bob Mital:
   name        : "Bob Mital"
   bio         : "Bob Mital is a Principal Product Manager at Microsoft Azure, focusing on partners and the Cloud Native ecosystem."
@@ -206,5 +205,4 @@
       url: "https://github.com/bobmital"
     - label: "LinkedIn"
       icon: "fab fa-fw fa-linkedin"
-      url: "https://www.linkedin.com/in/bobmital"
->>>>>>> 3adbbf74
+      url: "https://www.linkedin.com/in/bobmital"